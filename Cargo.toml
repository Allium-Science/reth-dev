--- conflicted
+++ resolved
@@ -288,11 +288,7 @@
 reth-net-nat = { path = "crates/net/nat" }
 reth-network = { path = "crates/net/network" }
 reth-network-api = { path = "crates/net/network-api" }
-<<<<<<< HEAD
-reth-network-peers = { path = "crates/net/peers" }
-=======
 reth-network-peers = { path = "crates/net/peers", default-features = false }
->>>>>>> a5d825ed
 reth-network-p2p = { path = "crates/net/p2p" }
 reth-nippy-jar = { path = "crates/storage/nippy-jar" }
 reth-node-api = { path = "crates/node/api" }
