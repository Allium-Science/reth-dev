--- conflicted
+++ resolved
@@ -609,15 +609,9 @@
 #[cfg(test)]
 mod tests {
     use super::*;
-    use alloy_consensus::Header;
     use alloy_primitives::B256;
     use futures::StreamExt;
     use rand::Rng;
-<<<<<<< HEAD
-    use reth_primitives::{BlockBody, SealedBlockWithSenders};
-    use reth_provider::{test_utils::create_test_provider_factory, BlockWriter, Chain};
-    use reth_testing_utils::generators::{self, random_block};
-=======
     use reth_db_common::init::init_genesis;
     use reth_evm_ethereum::execute::EthExecutorProvider;
     use reth_primitives::SealedBlockWithSenders;
@@ -626,7 +620,6 @@
         Chain, TransactionVariant,
     };
     use reth_testing_utils::generators;
->>>>>>> 3765dbe4
 
     fn empty_finalized_header_stream() -> ForkChoiceStream<SealedHeader> {
         let (tx, rx) = watch::channel(None);
@@ -703,7 +696,7 @@
             ExExManager::new((), vec![exex_handle], 10, wal, empty_finalized_header_stream());
 
         // Define the notification for testing
-        let mut block1 = SealedBlockWithSenders::<Header, BlockBody>::default();
+        let mut block1 = SealedBlockWithSenders::default();
         block1.block.header.set_hash(B256::new([0x01; 32]));
         block1.block.header.set_block_number(10);
 
@@ -721,7 +714,7 @@
         assert_eq!(exex_manager.next_id, 1);
 
         // Push another notification
-        let mut block2 = SealedBlockWithSenders::<Header, BlockBody>::default();
+        let mut block2 = SealedBlockWithSenders::default();
         block2.block.header.set_hash(B256::new([0x02; 32]));
         block2.block.header.set_block_number(20);
 
@@ -759,7 +752,7 @@
         );
 
         // Push some notifications to fill part of the buffer
-        let mut block1 = SealedBlockWithSenders::<Header, BlockBody>::default();
+        let mut block1 = SealedBlockWithSenders::default();
         block1.block.header.set_hash(B256::new([0x01; 32]));
         block1.block.header.set_block_number(10);
 
@@ -1006,11 +999,11 @@
         assert_eq!(exex_handle.next_notification_id, 0);
 
         // Setup two blocks for the chain commit notification
-        let mut block1 = SealedBlockWithSenders::<Header, BlockBody>::default();
+        let mut block1 = SealedBlockWithSenders::default();
         block1.block.header.set_hash(B256::new([0x01; 32]));
         block1.block.header.set_block_number(10);
 
-        let mut block2 = SealedBlockWithSenders::<Header, BlockBody>::default();
+        let mut block2 = SealedBlockWithSenders::default();
         block2.block.header.set_hash(B256::new([0x02; 32]));
         block2.block.header.set_block_number(11);
 
@@ -1059,7 +1052,7 @@
         // Set finished_height to a value higher than the block tip
         exex_handle.finished_height = Some(BlockNumHash::new(15, B256::random()));
 
-        let mut block1 = SealedBlockWithSenders::<Header, BlockBody>::default();
+        let mut block1 = SealedBlockWithSenders::default();
         block1.block.header.set_hash(B256::new([0x01; 32]));
         block1.block.header.set_block_number(10);
 
