--- conflicted
+++ resolved
@@ -15,7 +15,6 @@
 # reth
 reth-primitives.workspace = true
 reth-primitives-traits.workspace = true
-<<<<<<< HEAD
 reth-codecs = { workspace = true, optional = true }
 
 # op-reth
@@ -64,13 +63,4 @@
 optimism = [
     "reth-primitives/optimism",
     "reth-codecs/optimism",
-]
-=======
-
-# ethereum
-alloy-primitives.workspace = true
-alloy-rlp.workspace = true
-
-# misc
-derive_more = { workspace = true, default-features = false, features = [ "deref" ] }
->>>>>>> dba6aee7
+]