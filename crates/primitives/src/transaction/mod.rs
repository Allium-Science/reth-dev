//! Transaction types.

use crate::BlockHashOrNumber;
use alloy_eips::eip7702::SignedAuthorization;
use alloy_primitives::{keccak256, Address, TxKind, B256, U256};

use alloy_consensus::{SignableTransaction, TxEip1559, TxEip2930, TxEip4844, TxEip7702, TxLegacy};
use alloy_eips::{
    eip2718::{Decodable2718, Eip2718Error, Eip2718Result, Encodable2718},
    eip2930::AccessList,
};
use alloy_primitives::{Bytes, TxHash};
use alloy_rlp::{Decodable, Encodable, Error as RlpError, Header};
use core::mem;
use derive_more::{AsRef, Deref};
use once_cell::sync::Lazy;
use rayon::prelude::{IntoParallelIterator, ParallelIterator};
use reth_primitives_traits::Signature as _;
use serde::{Deserialize, Serialize};

pub use error::{
    InvalidTransactionError, TransactionConversionError, TryFromRecoveredTransactionError,
};
pub use meta::TransactionMeta;
pub use pooled::{PooledTransactionsElement, PooledTransactionsElementEcRecovered};
#[cfg(all(feature = "c-kzg", any(test, feature = "arbitrary")))]
pub use sidecar::generate_blob_sidecar;
#[cfg(feature = "c-kzg")]
pub use sidecar::BlobTransactionValidationError;
pub use sidecar::{BlobTransaction, BlobTransactionSidecar};

pub use compat::FillTxEnv;
pub use signature::{
<<<<<<< HEAD
    decode_with_eip155_chain_id, extract_chain_id, legacy_parity, recover_signer,
    recover_signer_unchecked, with_eip155_parity, Signature,
=======
    extract_chain_id, legacy_parity, recover_signer, recover_signer_unchecked, with_eip155_parity,
    Signature,
>>>>>>> 6de34e93
};
pub use tx_type::{
    TxType, EIP1559_TX_TYPE_ID, EIP2930_TX_TYPE_ID, EIP4844_TX_TYPE_ID, EIP7702_TX_TYPE_ID,
    LEGACY_TX_TYPE_ID,
};
pub use variant::TransactionSignedVariant;

pub(crate) mod access_list;
mod compat;
mod error;
mod meta;
mod pooled;
mod sidecar;
mod signature;
mod tx_type;
pub(crate) mod util;
mod variant;

#[cfg(feature = "optimism")]
use op_alloy_consensus::TxDeposit;
#[cfg(feature = "optimism")]
use reth_optimism_chainspec::optimism_deposit_tx_signature;
#[cfg(feature = "optimism")]
pub use tx_type::DEPOSIT_TX_TYPE_ID;
#[cfg(any(test, feature = "reth-codec"))]
use tx_type::{
    COMPACT_EXTENDED_IDENTIFIER_FLAG, COMPACT_IDENTIFIER_EIP1559, COMPACT_IDENTIFIER_EIP2930,
    COMPACT_IDENTIFIER_LEGACY,
};

#[cfg(test)]
use reth_codecs::Compact;

use alloc::vec::Vec;

/// Either a transaction hash or number.
pub type TxHashOrNumber = BlockHashOrNumber;

// Expected number of transactions where we can expect a speed-up by recovering the senders in
// parallel.
pub(crate) static PARALLEL_SENDER_RECOVERY_THRESHOLD: Lazy<usize> =
    Lazy::new(|| match rayon::current_num_threads() {
        0..=1 => usize::MAX,
        2..=8 => 10,
        _ => 5,
    });

/// A raw transaction.
///
/// Transaction types were introduced in [EIP-2718](https://eips.ethereum.org/EIPS/eip-2718).
#[derive(Debug, Clone, PartialEq, Eq, Hash, Serialize, Deserialize, derive_more::From)]
#[cfg_attr(any(test, feature = "reth-codec"), reth_codecs::add_arbitrary_tests(compact))]
pub enum Transaction {
    /// Legacy transaction (type `0x0`).
    ///
    /// Traditional Ethereum transactions, containing parameters `nonce`, `gasPrice`, `gasLimit`,
    /// `to`, `value`, `data`, `v`, `r`, and `s`.
    ///
    /// These transactions do not utilize access lists nor do they incorporate EIP-1559 fee market
    /// changes.
    Legacy(TxLegacy),
    /// Transaction with an [`AccessList`] ([EIP-2930](https://eips.ethereum.org/EIPS/eip-2930)), type `0x1`.
    ///
    /// The `accessList` specifies an array of addresses and storage keys that the transaction
    /// plans to access, enabling gas savings on cross-contract calls by pre-declaring the accessed
    /// contract and storage slots.
    Eip2930(TxEip2930),
    /// A transaction with a priority fee ([EIP-1559](https://eips.ethereum.org/EIPS/eip-1559)), type `0x2`.
    ///
    /// Unlike traditional transactions, EIP-1559 transactions use an in-protocol, dynamically
    /// changing base fee per gas, adjusted at each block to manage network congestion.
    ///
    /// - `maxPriorityFeePerGas`, specifying the maximum fee above the base fee the sender is
    ///   willing to pay
    /// - `maxFeePerGas`, setting the maximum total fee the sender is willing to pay.
    ///
    /// The base fee is burned, while the priority fee is paid to the miner who includes the
    /// transaction, incentivizing miners to include transactions with higher priority fees per
    /// gas.
    Eip1559(TxEip1559),
    /// Shard Blob Transactions ([EIP-4844](https://eips.ethereum.org/EIPS/eip-4844)), type `0x3`.
    ///
    /// Shard Blob Transactions introduce a new transaction type called a blob-carrying transaction
    /// to reduce gas costs. These transactions are similar to regular Ethereum transactions but
    /// include additional data called a blob.
    ///
    /// Blobs are larger (~125 kB) and cheaper than the current calldata, providing an immutable
    /// and read-only memory for storing transaction data.
    ///
    /// EIP-4844, also known as proto-danksharding, implements the framework and logic of
    /// danksharding, introducing new transaction formats and verification rules.
    Eip4844(TxEip4844),
    /// EOA Set Code Transactions ([EIP-7702](https://eips.ethereum.org/EIPS/eip-7702)), type `0x4`.
    ///
    /// EOA Set Code Transactions give the ability to temporarily set contract code for an
    /// EOA for a single transaction. This allows for temporarily adding smart contract
    /// functionality to the EOA.
    Eip7702(TxEip7702),
    /// Optimism deposit transaction.
    #[cfg(feature = "optimism")]
    Deposit(TxDeposit),
}

#[cfg(any(test, feature = "arbitrary"))]
impl<'a> arbitrary::Arbitrary<'a> for Transaction {
    fn arbitrary(u: &mut arbitrary::Unstructured<'a>) -> arbitrary::Result<Self> {
        let mut tx = match TxType::arbitrary(u)? {
            TxType::Legacy => {
                let tx = TxLegacy::arbitrary(u)?;
                Self::Legacy(tx)
            }
            TxType::Eip2930 => {
                let tx = TxEip2930::arbitrary(u)?;
                Self::Eip2930(tx)
            }
            TxType::Eip1559 => {
                let tx = TxEip1559::arbitrary(u)?;
                Self::Eip1559(tx)
            }
            TxType::Eip4844 => {
                let tx = TxEip4844::arbitrary(u)?;
                Self::Eip4844(tx)
            }

            TxType::Eip7702 => {
                let tx = TxEip7702::arbitrary(u)?;
                Self::Eip7702(tx)
            }
            #[cfg(feature = "optimism")]
            TxType::Deposit => {
                let tx = TxDeposit::arbitrary(u)?;
                Self::Deposit(tx)
            }
        };

        // Otherwise we might overflow when calculating `v` on `recalculate_hash`
        if let Some(chain_id) = tx.chain_id() {
            tx.set_chain_id(chain_id % (u64::MAX / 2 - 36));
        }

        Ok(tx)
    }
}

// === impl Transaction ===

impl Transaction {
    /// Heavy operation that return signature hash over rlp encoded transaction.
    /// It is only for signature signing or signer recovery.
    pub fn signature_hash(&self) -> B256 {
        match self {
            Self::Legacy(tx) => tx.signature_hash(),
            Self::Eip2930(tx) => tx.signature_hash(),
            Self::Eip1559(tx) => tx.signature_hash(),
            Self::Eip4844(tx) => tx.signature_hash(),
            Self::Eip7702(tx) => tx.signature_hash(),
            #[cfg(feature = "optimism")]
            Self::Deposit(_) => B256::ZERO,
        }
    }

    /// Get `chain_id`.
    pub const fn chain_id(&self) -> Option<u64> {
        match self {
            Self::Legacy(TxLegacy { chain_id, .. }) => *chain_id,
            Self::Eip2930(TxEip2930 { chain_id, .. }) |
            Self::Eip1559(TxEip1559 { chain_id, .. }) |
            Self::Eip4844(TxEip4844 { chain_id, .. }) |
            Self::Eip7702(TxEip7702 { chain_id, .. }) => Some(*chain_id),
            #[cfg(feature = "optimism")]
            Self::Deposit(_) => None,
        }
    }

    /// Sets the transaction's chain id to the provided value.
    pub fn set_chain_id(&mut self, chain_id: u64) {
        match self {
            Self::Legacy(TxLegacy { chain_id: ref mut c, .. }) => *c = Some(chain_id),
            Self::Eip2930(TxEip2930 { chain_id: ref mut c, .. }) |
            Self::Eip1559(TxEip1559 { chain_id: ref mut c, .. }) |
            Self::Eip4844(TxEip4844 { chain_id: ref mut c, .. }) |
            Self::Eip7702(TxEip7702 { chain_id: ref mut c, .. }) => *c = chain_id,
            #[cfg(feature = "optimism")]
            Self::Deposit(_) => { /* noop */ }
        }
    }

    /// Gets the transaction's [`TxKind`], which is the address of the recipient or
    /// [`TxKind::Create`] if the transaction is a contract creation.
    pub const fn kind(&self) -> TxKind {
        match self {
            Self::Legacy(TxLegacy { to, .. }) |
            Self::Eip2930(TxEip2930 { to, .. }) |
            Self::Eip1559(TxEip1559 { to, .. }) => *to,
            Self::Eip4844(TxEip4844 { to, .. }) | Self::Eip7702(TxEip7702 { to, .. }) => {
                TxKind::Call(*to)
            }
            #[cfg(feature = "optimism")]
            Self::Deposit(TxDeposit { to, .. }) => *to,
        }
    }

    /// Get the transaction's address of the contract that will be called, or the address that will
    /// receive the transfer.
    ///
    /// Returns `None` if this is a `CREATE` transaction.
    pub fn to(&self) -> Option<Address> {
        self.kind().to().copied()
    }

    /// Get the transaction's type
    pub const fn tx_type(&self) -> TxType {
        match self {
            Self::Legacy(_) => TxType::Legacy,
            Self::Eip2930(_) => TxType::Eip2930,
            Self::Eip1559(_) => TxType::Eip1559,
            Self::Eip4844(_) => TxType::Eip4844,
            Self::Eip7702(_) => TxType::Eip7702,
            #[cfg(feature = "optimism")]
            Self::Deposit(_) => TxType::Deposit,
        }
    }

    /// Gets the transaction's value field.
    pub const fn value(&self) -> U256 {
        *match self {
            Self::Legacy(TxLegacy { value, .. }) |
            Self::Eip2930(TxEip2930 { value, .. }) |
            Self::Eip1559(TxEip1559 { value, .. }) |
            Self::Eip4844(TxEip4844 { value, .. }) |
            Self::Eip7702(TxEip7702 { value, .. }) => value,
            #[cfg(feature = "optimism")]
            Self::Deposit(TxDeposit { value, .. }) => value,
        }
    }

    /// Get the transaction's nonce.
    pub const fn nonce(&self) -> u64 {
        match self {
            Self::Legacy(TxLegacy { nonce, .. }) |
            Self::Eip2930(TxEip2930 { nonce, .. }) |
            Self::Eip1559(TxEip1559 { nonce, .. }) |
            Self::Eip4844(TxEip4844 { nonce, .. }) |
            Self::Eip7702(TxEip7702 { nonce, .. }) => *nonce,
            // Deposit transactions do not have nonces.
            #[cfg(feature = "optimism")]
            Self::Deposit(_) => 0,
        }
    }

    /// Returns the [`AccessList`] of the transaction.
    ///
    /// Returns `None` for legacy transactions.
    pub const fn access_list(&self) -> Option<&AccessList> {
        match self {
            Self::Legacy(_) => None,
            Self::Eip2930(tx) => Some(&tx.access_list),
            Self::Eip1559(tx) => Some(&tx.access_list),
            Self::Eip4844(tx) => Some(&tx.access_list),
            Self::Eip7702(tx) => Some(&tx.access_list),
            #[cfg(feature = "optimism")]
            Self::Deposit(_) => None,
        }
    }

    /// Returns the [`SignedAuthorization`] list of the transaction.
    ///
    /// Returns `None` if this transaction is not EIP-7702.
    pub fn authorization_list(&self) -> Option<&[SignedAuthorization]> {
        match self {
            Self::Eip7702(tx) => Some(&tx.authorization_list),
            _ => None,
        }
    }

    /// Get the gas limit of the transaction.
    pub const fn gas_limit(&self) -> u64 {
        match self {
            Self::Legacy(TxLegacy { gas_limit, .. }) |
            Self::Eip1559(TxEip1559 { gas_limit, .. }) |
            Self::Eip4844(TxEip4844 { gas_limit, .. }) |
            Self::Eip7702(TxEip7702 { gas_limit, .. }) |
            Self::Eip2930(TxEip2930 { gas_limit, .. }) => *gas_limit,
            #[cfg(feature = "optimism")]
            Self::Deposit(TxDeposit { gas_limit, .. }) => *gas_limit,
        }
    }

    /// Returns true if the tx supports dynamic fees
    pub const fn is_dynamic_fee(&self) -> bool {
        match self {
            Self::Legacy(_) | Self::Eip2930(_) => false,
            Self::Eip1559(_) | Self::Eip4844(_) | Self::Eip7702(_) => true,
            #[cfg(feature = "optimism")]
            Self::Deposit(_) => false,
        }
    }

    /// Max fee per gas for eip1559 transaction, for legacy transactions this is `gas_price`.
    ///
    /// This is also commonly referred to as the "Gas Fee Cap" (`GasFeeCap`).
    pub const fn max_fee_per_gas(&self) -> u128 {
        match self {
            Self::Legacy(TxLegacy { gas_price, .. }) |
            Self::Eip2930(TxEip2930 { gas_price, .. }) => *gas_price,
            Self::Eip1559(TxEip1559 { max_fee_per_gas, .. }) |
            Self::Eip4844(TxEip4844 { max_fee_per_gas, .. }) |
            Self::Eip7702(TxEip7702 { max_fee_per_gas, .. }) => *max_fee_per_gas,
            // Deposit transactions buy their L2 gas on L1 and, as such, the L2 gas is not
            // refundable.
            #[cfg(feature = "optimism")]
            Self::Deposit(_) => 0,
        }
    }

    /// Max priority fee per gas for eip1559 transaction, for legacy and eip2930 transactions this
    /// is `None`
    ///
    /// This is also commonly referred to as the "Gas Tip Cap" (`GasTipCap`).
    pub const fn max_priority_fee_per_gas(&self) -> Option<u128> {
        match self {
            Self::Legacy(_) | Self::Eip2930(_) => None,
            Self::Eip1559(TxEip1559 { max_priority_fee_per_gas, .. }) |
            Self::Eip4844(TxEip4844 { max_priority_fee_per_gas, .. }) |
            Self::Eip7702(TxEip7702 { max_priority_fee_per_gas, .. }) => {
                Some(*max_priority_fee_per_gas)
            }
            #[cfg(feature = "optimism")]
            Self::Deposit(_) => None,
        }
    }

    /// Blob versioned hashes for eip4844 transaction, for legacy, eip1559, eip2930 and eip7702
    /// transactions this is `None`
    ///
    /// This is also commonly referred to as the "blob versioned hashes" (`BlobVersionedHashes`).
    pub fn blob_versioned_hashes(&self) -> Option<Vec<B256>> {
        match self {
            Self::Legacy(_) | Self::Eip2930(_) | Self::Eip1559(_) | Self::Eip7702(_) => None,
            Self::Eip4844(TxEip4844 { blob_versioned_hashes, .. }) => {
                Some(blob_versioned_hashes.clone())
            }
            #[cfg(feature = "optimism")]
            Self::Deposit(_) => None,
        }
    }

    /// Max fee per blob gas for eip4844 transaction [`TxEip4844`].
    ///
    /// Returns `None` for non-eip4844 transactions.
    ///
    /// This is also commonly referred to as the "Blob Gas Fee Cap" (`BlobGasFeeCap`).
    pub const fn max_fee_per_blob_gas(&self) -> Option<u128> {
        match self {
            Self::Eip4844(TxEip4844 { max_fee_per_blob_gas, .. }) => Some(*max_fee_per_blob_gas),
            _ => None,
        }
    }

    /// Returns the blob gas used for all blobs of the EIP-4844 transaction if it is an EIP-4844
    /// transaction.
    ///
    /// This is the number of blobs times the
    /// [`DATA_GAS_PER_BLOB`](crate::constants::eip4844::DATA_GAS_PER_BLOB) a single blob consumes.
    pub fn blob_gas_used(&self) -> Option<u64> {
        self.as_eip4844().map(TxEip4844::blob_gas)
    }

    /// Return the max priority fee per gas if the transaction is an EIP-1559 transaction, and
    /// otherwise return the gas price.
    ///
    /// # Warning
    ///
    /// This is different than the `max_priority_fee_per_gas` method, which returns `None` for
    /// non-EIP-1559 transactions.
    pub const fn priority_fee_or_price(&self) -> u128 {
        match self {
            Self::Legacy(TxLegacy { gas_price, .. }) |
            Self::Eip2930(TxEip2930 { gas_price, .. }) => *gas_price,
            Self::Eip1559(TxEip1559 { max_priority_fee_per_gas, .. }) |
            Self::Eip4844(TxEip4844 { max_priority_fee_per_gas, .. }) |
            Self::Eip7702(TxEip7702 { max_priority_fee_per_gas, .. }) => *max_priority_fee_per_gas,
            #[cfg(feature = "optimism")]
            Self::Deposit(_) => 0,
        }
    }

    /// Returns the effective gas price for the given base fee.
    ///
    /// If the transaction is a legacy or EIP2930 transaction, the gas price is returned.
    pub const fn effective_gas_price(&self, base_fee: Option<u64>) -> u128 {
        match self {
            Self::Legacy(tx) => tx.gas_price,
            Self::Eip2930(tx) => tx.gas_price,
            Self::Eip1559(dynamic_tx) => dynamic_tx.effective_gas_price(base_fee),
            Self::Eip4844(dynamic_tx) => dynamic_tx.effective_gas_price(base_fee),
            Self::Eip7702(dynamic_tx) => dynamic_tx.effective_gas_price(base_fee),
            #[cfg(feature = "optimism")]
            Self::Deposit(_) => 0,
        }
    }

    /// Returns the effective miner gas tip cap (`gasTipCap`) for the given base fee:
    /// `min(maxFeePerGas - baseFee, maxPriorityFeePerGas)`
    ///
    /// If the base fee is `None`, the `max_priority_fee_per_gas`, or gas price for non-EIP1559
    /// transactions is returned.
    ///
    /// Returns `None` if the basefee is higher than the [`Transaction::max_fee_per_gas`].
    pub fn effective_tip_per_gas(&self, base_fee: Option<u64>) -> Option<u128> {
        let base_fee = match base_fee {
            Some(base_fee) => base_fee as u128,
            None => return Some(self.priority_fee_or_price()),
        };

        let max_fee_per_gas = self.max_fee_per_gas();

        // Check if max_fee_per_gas is less than base_fee
        if max_fee_per_gas < base_fee {
            return None
        }

        // Calculate the difference between max_fee_per_gas and base_fee
        let fee = max_fee_per_gas - base_fee;

        // Compare the fee with max_priority_fee_per_gas (or gas price for non-EIP1559 transactions)
        if let Some(priority_fee) = self.max_priority_fee_per_gas() {
            Some(fee.min(priority_fee))
        } else {
            Some(fee)
        }
    }

    /// Get the transaction's input field.
    pub const fn input(&self) -> &Bytes {
        match self {
            Self::Legacy(TxLegacy { input, .. }) |
            Self::Eip2930(TxEip2930 { input, .. }) |
            Self::Eip1559(TxEip1559 { input, .. }) |
            Self::Eip4844(TxEip4844 { input, .. }) |
            Self::Eip7702(TxEip7702 { input, .. }) => input,
            #[cfg(feature = "optimism")]
            Self::Deposit(TxDeposit { input, .. }) => input,
        }
    }

    /// Returns the source hash of the transaction, which uniquely identifies its source.
    /// If not a deposit transaction, this will always return `None`.
    #[cfg(feature = "optimism")]
    pub const fn source_hash(&self) -> Option<B256> {
        match self {
            Self::Deposit(TxDeposit { source_hash, .. }) => Some(*source_hash),
            _ => None,
        }
    }

    /// Returns the amount of ETH locked up on L1 that will be minted on L2. If the transaction
    /// is not a deposit transaction, this will always return `None`.
    #[cfg(feature = "optimism")]
    pub const fn mint(&self) -> Option<u128> {
        match self {
            Self::Deposit(TxDeposit { mint, .. }) => *mint,
            _ => None,
        }
    }

    /// Returns whether or not the transaction is a system transaction. If the transaction
    /// is not a deposit transaction, this will always return `false`.
    #[cfg(feature = "optimism")]
    pub const fn is_system_transaction(&self) -> bool {
        match self {
            Self::Deposit(TxDeposit { is_system_transaction, .. }) => *is_system_transaction,
            _ => false,
        }
    }

    /// Returns whether or not the transaction is an Optimism Deposited transaction.
    #[cfg(feature = "optimism")]
    pub const fn is_deposit(&self) -> bool {
        matches!(self, Self::Deposit(_))
    }

    /// This encodes the transaction _without_ the signature, and is only suitable for creating a
    /// hash intended for signing.
    pub fn encode_without_signature(&self, out: &mut dyn bytes::BufMut) {
        Encodable::encode(self, out);
    }

    /// Inner encoding function that is used for both rlp [`Encodable`] trait and for calculating
    /// hash that for eip2718 does not require rlp header
    pub fn encode_with_signature(
        &self,
        signature: &Signature,
        out: &mut dyn bytes::BufMut,
        with_header: bool,
    ) {
        match self {
            Self::Legacy(legacy_tx) => {
                // do nothing w/ with_header
                legacy_tx.encode_with_signature_fields(
                    &with_eip155_parity(signature, legacy_tx.chain_id),
                    out,
                )
            }
            Self::Eip2930(access_list_tx) => {
                access_list_tx.encode_with_signature(signature, out, with_header)
            }
            Self::Eip1559(dynamic_fee_tx) => {
                dynamic_fee_tx.encode_with_signature(signature, out, with_header)
            }
            Self::Eip4844(blob_tx) => blob_tx.encode_with_signature(signature, out, with_header),
            Self::Eip7702(set_code_tx) => {
                set_code_tx.encode_with_signature(signature, out, with_header)
            }
            #[cfg(feature = "optimism")]
            Self::Deposit(deposit_tx) => deposit_tx.encode_inner(out, with_header),
        }
    }

    /// This sets the transaction's gas limit.
    pub fn set_gas_limit(&mut self, gas_limit: u64) {
        match self {
            Self::Legacy(tx) => tx.gas_limit = gas_limit,
            Self::Eip2930(tx) => tx.gas_limit = gas_limit,
            Self::Eip1559(tx) => tx.gas_limit = gas_limit,
            Self::Eip4844(tx) => tx.gas_limit = gas_limit,
            Self::Eip7702(tx) => tx.gas_limit = gas_limit,
            #[cfg(feature = "optimism")]
            Self::Deposit(tx) => tx.gas_limit = gas_limit,
        }
    }

    /// This sets the transaction's nonce.
    pub fn set_nonce(&mut self, nonce: u64) {
        match self {
            Self::Legacy(tx) => tx.nonce = nonce,
            Self::Eip2930(tx) => tx.nonce = nonce,
            Self::Eip1559(tx) => tx.nonce = nonce,
            Self::Eip4844(tx) => tx.nonce = nonce,
            Self::Eip7702(tx) => tx.nonce = nonce,
            #[cfg(feature = "optimism")]
            Self::Deposit(_) => { /* noop */ }
        }
    }

    /// This sets the transaction's value.
    pub fn set_value(&mut self, value: U256) {
        match self {
            Self::Legacy(tx) => tx.value = value,
            Self::Eip2930(tx) => tx.value = value,
            Self::Eip1559(tx) => tx.value = value,
            Self::Eip4844(tx) => tx.value = value,
            Self::Eip7702(tx) => tx.value = value,
            #[cfg(feature = "optimism")]
            Self::Deposit(tx) => tx.value = value,
        }
    }

    /// This sets the transaction's input field.
    pub fn set_input(&mut self, input: Bytes) {
        match self {
            Self::Legacy(tx) => tx.input = input,
            Self::Eip2930(tx) => tx.input = input,
            Self::Eip1559(tx) => tx.input = input,
            Self::Eip4844(tx) => tx.input = input,
            Self::Eip7702(tx) => tx.input = input,
            #[cfg(feature = "optimism")]
            Self::Deposit(tx) => tx.input = input,
        }
    }

    /// Calculates a heuristic for the in-memory size of the [Transaction].
    #[inline]
    pub fn size(&self) -> usize {
        match self {
            Self::Legacy(tx) => tx.size(),
            Self::Eip2930(tx) => tx.size(),
            Self::Eip1559(tx) => tx.size(),
            Self::Eip4844(tx) => tx.size(),
            Self::Eip7702(tx) => tx.size(),
            #[cfg(feature = "optimism")]
            Self::Deposit(tx) => tx.size(),
        }
    }

    /// Returns true if the transaction is a legacy transaction.
    #[inline]
    pub const fn is_legacy(&self) -> bool {
        matches!(self, Self::Legacy(_))
    }

    /// Returns true if the transaction is an EIP-2930 transaction.
    #[inline]
    pub const fn is_eip2930(&self) -> bool {
        matches!(self, Self::Eip2930(_))
    }

    /// Returns true if the transaction is an EIP-1559 transaction.
    #[inline]
    pub const fn is_eip1559(&self) -> bool {
        matches!(self, Self::Eip1559(_))
    }

    /// Returns true if the transaction is an EIP-4844 transaction.
    #[inline]
    pub const fn is_eip4844(&self) -> bool {
        matches!(self, Self::Eip4844(_))
    }

    /// Returns true if the transaction is an EIP-7702 transaction.
    #[inline]
    pub const fn is_eip7702(&self) -> bool {
        matches!(self, Self::Eip7702(_))
    }

    /// Returns the [`TxLegacy`] variant if the transaction is a legacy transaction.
    pub const fn as_legacy(&self) -> Option<&TxLegacy> {
        match self {
            Self::Legacy(tx) => Some(tx),
            _ => None,
        }
    }

    /// Returns the [`TxEip2930`] variant if the transaction is an EIP-2930 transaction.
    pub const fn as_eip2930(&self) -> Option<&TxEip2930> {
        match self {
            Self::Eip2930(tx) => Some(tx),
            _ => None,
        }
    }

    /// Returns the [`TxEip1559`] variant if the transaction is an EIP-1559 transaction.
    pub const fn as_eip1559(&self) -> Option<&TxEip1559> {
        match self {
            Self::Eip1559(tx) => Some(tx),
            _ => None,
        }
    }

    /// Returns the [`TxEip4844`] variant if the transaction is an EIP-4844 transaction.
    pub const fn as_eip4844(&self) -> Option<&TxEip4844> {
        match self {
            Self::Eip4844(tx) => Some(tx),
            _ => None,
        }
    }

    /// Returns the [`TxEip7702`] variant if the transaction is an EIP-7702 transaction.
    pub const fn as_eip7702(&self) -> Option<&TxEip7702> {
        match self {
            Self::Eip7702(tx) => Some(tx),
            _ => None,
        }
    }
}

#[cfg(any(test, feature = "reth-codec"))]
impl reth_codecs::Compact for Transaction {
    // Serializes the TxType to the buffer if necessary, returning 2 bits of the type as an
    // identifier instead of the length.
    fn to_compact<B>(&self, buf: &mut B) -> usize
    where
        B: bytes::BufMut + AsMut<[u8]>,
    {
        let identifier = self.tx_type().to_compact(buf);
        match self {
            Self::Legacy(tx) => {
                tx.to_compact(buf);
            }
            Self::Eip2930(tx) => {
                tx.to_compact(buf);
            }
            Self::Eip1559(tx) => {
                tx.to_compact(buf);
            }
            Self::Eip4844(tx) => {
                tx.to_compact(buf);
            }
            Self::Eip7702(tx) => {
                tx.to_compact(buf);
            }
            #[cfg(feature = "optimism")]
            Self::Deposit(tx) => {
                tx.to_compact(buf);
            }
        }
        identifier
    }

    // For backwards compatibility purposes, only 2 bits of the type are encoded in the identifier
    // parameter. In the case of a [`COMPACT_EXTENDED_IDENTIFIER_FLAG`], the full transaction type
    // is read from the buffer as a single byte.
    //
    // # Panics
    //
    // A panic will be triggered if an identifier larger than 3 is passed from the database. For
    // optimism a identifier with value [`DEPOSIT_TX_TYPE_ID`] is allowed.
    fn from_compact(mut buf: &[u8], identifier: usize) -> (Self, &[u8]) {
        use bytes::Buf;

        match identifier {
            COMPACT_IDENTIFIER_LEGACY => {
                let (tx, buf) = TxLegacy::from_compact(buf, buf.len());
                (Self::Legacy(tx), buf)
            }
            COMPACT_IDENTIFIER_EIP2930 => {
                let (tx, buf) = TxEip2930::from_compact(buf, buf.len());
                (Self::Eip2930(tx), buf)
            }
            COMPACT_IDENTIFIER_EIP1559 => {
                let (tx, buf) = TxEip1559::from_compact(buf, buf.len());
                (Self::Eip1559(tx), buf)
            }
            COMPACT_EXTENDED_IDENTIFIER_FLAG => {
                // An identifier of 3 indicates that the transaction type did not fit into
                // the backwards compatible 2 bit identifier, their transaction types are
                // larger than 2 bits (eg. 4844 and Deposit Transactions). In this case,
                // we need to read the concrete transaction type from the buffer by
                // reading the full 8 bits (single byte) and match on this transaction type.
                let identifier = buf.get_u8();
                match identifier {
                    EIP4844_TX_TYPE_ID => {
                        let (tx, buf) = TxEip4844::from_compact(buf, buf.len());
                        (Self::Eip4844(tx), buf)
                    }
                    EIP7702_TX_TYPE_ID => {
                        let (tx, buf) = TxEip7702::from_compact(buf, buf.len());
                        (Self::Eip7702(tx), buf)
                    }
                    #[cfg(feature = "optimism")]
                    DEPOSIT_TX_TYPE_ID => {
                        let (tx, buf) = TxDeposit::from_compact(buf, buf.len());
                        (Self::Deposit(tx), buf)
                    }
                    _ => unreachable!("Junk data in database: unknown Transaction variant"),
                }
            }
            _ => unreachable!("Junk data in database: unknown Transaction variant"),
        }
    }
}

impl Default for Transaction {
    fn default() -> Self {
        Self::Legacy(TxLegacy::default())
    }
}

impl Encodable for Transaction {
    /// This encodes the transaction _without_ the signature, and is only suitable for creating a
    /// hash intended for signing.
    fn encode(&self, out: &mut dyn bytes::BufMut) {
        match self {
            Self::Legacy(legacy_tx) => {
                legacy_tx.encode_for_signing(out);
            }
            Self::Eip2930(access_list_tx) => {
                access_list_tx.encode_for_signing(out);
            }
            Self::Eip1559(dynamic_fee_tx) => {
                dynamic_fee_tx.encode_for_signing(out);
            }
            Self::Eip4844(blob_tx) => {
                blob_tx.encode_for_signing(out);
            }
            Self::Eip7702(set_code_tx) => {
                set_code_tx.encode_for_signing(out);
            }
            #[cfg(feature = "optimism")]
            Self::Deposit(deposit_tx) => {
                deposit_tx.encode_inner(out, true);
            }
        }
    }

    fn length(&self) -> usize {
        match self {
            Self::Legacy(legacy_tx) => legacy_tx.payload_len_for_signature(),
            Self::Eip2930(access_list_tx) => access_list_tx.payload_len_for_signature(),
            Self::Eip1559(dynamic_fee_tx) => dynamic_fee_tx.payload_len_for_signature(),
            Self::Eip4844(blob_tx) => blob_tx.payload_len_for_signature(),
            Self::Eip7702(set_code_tx) => set_code_tx.payload_len_for_signature(),
            #[cfg(feature = "optimism")]
            Self::Deposit(deposit_tx) => deposit_tx.encoded_len(true),
        }
    }
}

/// Signed transaction without its Hash. Used type for inserting into the DB.
///
/// This can by converted to [`TransactionSigned`] by calling [`TransactionSignedNoHash::hash`].
#[derive(Debug, Clone, PartialEq, Eq, Hash, AsRef, Deref, Serialize, Deserialize)]
#[cfg_attr(any(test, feature = "reth-codec"), reth_codecs::add_arbitrary_tests(compact))]
pub struct TransactionSignedNoHash {
    /// The transaction signature values
    pub signature: Signature,
    /// Raw transaction info
    #[deref]
    #[as_ref]
    pub transaction: Transaction,
}

impl TransactionSignedNoHash {
    /// Calculates the transaction hash. If used more than once, it's better to convert it to
    /// [`TransactionSigned`] first.
    pub fn hash(&self) -> B256 {
        // pre-allocate buffer for the transaction
        let mut buf = Vec::with_capacity(128 + self.transaction.input().len());
        self.transaction.encode_with_signature(&self.signature, &mut buf, false);
        keccak256(&buf)
    }

    /// Recover signer from signature and hash.
    ///
    /// Returns `None` if the transaction's signature is invalid, see also [`Self::recover_signer`].
    pub fn recover_signer(&self) -> Option<Address> {
        // Optimism's Deposit transaction does not have a signature. Directly return the
        // `from` address.
        #[cfg(feature = "optimism")]
        if let Transaction::Deposit(TxDeposit { from, .. }) = self.transaction {
            return Some(from)
        }

        let signature_hash = self.signature_hash();
        recover_signer(&self.signature, signature_hash)
    }

    /// Recover signer from signature and hash _without ensuring that the signature has a low `s`
    /// value_.
    ///
    /// Reuses a given buffer to avoid numerous reallocations when recovering batches. **Clears the
    /// buffer before use.**
    ///
    /// Returns `None` if the transaction's signature is invalid, see also
    /// [`recover_signer_unchecked`].
    ///
    /// # Optimism
    ///
    /// For optimism this will return [`Address::ZERO`] if the Signature is empty, this is because pre bedrock (on OP mainnet), relay messages to the L2 Cross Domain Messenger were sent as legacy transactions from the zero address with an empty signature, e.g.: <https://optimistic.etherscan.io/tx/0x1bb352ff9215efe5a4c102f45d730bae323c3288d2636672eb61543ddd47abad>
    /// This makes it possible to import pre bedrock transactions via the sender recovery stage.
    pub fn encode_and_recover_unchecked(&self, buffer: &mut Vec<u8>) -> Option<Address> {
        buffer.clear();
        self.transaction.encode_without_signature(buffer);

        // Optimism's Deposit transaction does not have a signature. Directly return the
        // `from` address.
        #[cfg(feature = "optimism")]
        {
            if let Transaction::Deposit(TxDeposit { from, .. }) = self.transaction {
                return Some(from)
            }

            // pre bedrock system transactions were sent from the zero address as legacy
            // transactions with an empty signature
            //
            // NOTE: this is very hacky and only relevant for op-mainnet pre bedrock
            if self.is_legacy() && self.signature == optimism_deposit_tx_signature() {
                return Some(Address::ZERO)
            }
        }

        recover_signer_unchecked(&self.signature, keccak256(buffer))
    }

    /// Converts into a transaction type with its hash: [`TransactionSigned`].
    ///
    /// Note: This will recalculate the hash of the transaction.
    #[inline]
    pub fn with_hash(self) -> TransactionSigned {
        let Self { signature, transaction } = self;
        TransactionSigned::from_transaction_and_signature(transaction, signature)
    }

    /// Recovers a list of signers from a transaction list iterator
    ///
    /// Returns `None`, if some transaction's signature is invalid, see also
    /// [`Self::recover_signer`].
    pub fn recover_signers<'a, T>(txes: T, num_txes: usize) -> Option<Vec<Address>>
    where
        T: IntoParallelIterator<Item = &'a Self> + IntoIterator<Item = &'a Self> + Send,
    {
        if num_txes < *PARALLEL_SENDER_RECOVERY_THRESHOLD {
            txes.into_iter().map(|tx| tx.recover_signer()).collect()
        } else {
            txes.into_par_iter().map(|tx| tx.recover_signer()).collect()
        }
    }
}

impl Default for TransactionSignedNoHash {
    fn default() -> Self {
        Self { signature: Signature::test_signature(), transaction: Default::default() }
    }
}

#[cfg(any(test, feature = "arbitrary"))]
impl<'a> arbitrary::Arbitrary<'a> for TransactionSignedNoHash {
    fn arbitrary(u: &mut arbitrary::Unstructured<'a>) -> arbitrary::Result<Self> {
        let tx_signed = TransactionSigned::arbitrary(u)?;

        Ok(Self { signature: tx_signed.signature, transaction: tx_signed.transaction })
    }
}

#[cfg(any(test, feature = "reth-codec"))]
impl reth_codecs::Compact for TransactionSignedNoHash {
    fn to_compact<B>(&self, buf: &mut B) -> usize
    where
        B: bytes::BufMut + AsMut<[u8]>,
    {
        let start = buf.as_mut().len();

        // Placeholder for bitflags.
        // The first byte uses 4 bits as flags: IsCompressed[1bit], TxType[2bits], Signature[1bit]
        buf.put_u8(0);

        let sig_bit = self.signature.to_compact(buf) as u8;
        let zstd_bit = self.transaction.input().len() >= 32;

        let tx_bits = if zstd_bit {
            let mut tmp = Vec::with_capacity(256);
            if cfg!(feature = "std") {
                crate::compression::TRANSACTION_COMPRESSOR.with(|compressor| {
                    let mut compressor = compressor.borrow_mut();
                    let tx_bits = self.transaction.to_compact(&mut tmp);
                    buf.put_slice(&compressor.compress(&tmp).expect("Failed to compress"));
                    tx_bits as u8
                })
            } else {
                let mut compressor = crate::compression::create_tx_compressor();
                let tx_bits = self.transaction.to_compact(&mut tmp);
                buf.put_slice(&compressor.compress(&tmp).expect("Failed to compress"));
                tx_bits as u8
            }
        } else {
            self.transaction.to_compact(buf) as u8
        };

        // Replace bitflags with the actual values
        buf.as_mut()[start] = sig_bit | (tx_bits << 1) | ((zstd_bit as u8) << 3);

        buf.as_mut().len() - start
    }

    fn from_compact(mut buf: &[u8], _len: usize) -> (Self, &[u8]) {
        use bytes::Buf;

        // The first byte uses 4 bits as flags: IsCompressed[1], TxType[2], Signature[1]
        let bitflags = buf.get_u8() as usize;

        let sig_bit = bitflags & 1;
        let (mut signature, buf) = Signature::from_compact(buf, sig_bit);

        let zstd_bit = bitflags >> 3;
        let (transaction, buf) = if zstd_bit != 0 {
            if cfg!(feature = "std") {
                crate::compression::TRANSACTION_DECOMPRESSOR.with(|decompressor| {
                    let mut decompressor = decompressor.borrow_mut();

                    // TODO: enforce that zstd is only present at a "top" level type

                    let transaction_type = (bitflags & 0b110) >> 1;
                    let (transaction, _) =
                        Transaction::from_compact(decompressor.decompress(buf), transaction_type);

                    (transaction, buf)
                })
            } else {
                let mut decompressor = crate::compression::create_tx_decompressor();
                let transaction_type = (bitflags & 0b110) >> 1;
                let (transaction, _) =
                    Transaction::from_compact(decompressor.decompress(buf), transaction_type);

                (transaction, buf)
            }
        } else {
            let transaction_type = bitflags >> 1;
            Transaction::from_compact(buf, transaction_type)
        };

        if matches!(transaction, Transaction::Legacy(_)) {
            signature = signature.with_parity(legacy_parity(&signature, transaction.chain_id()))
        }

        (Self { signature, transaction }, buf)
    }
}

impl From<TransactionSignedNoHash> for TransactionSigned {
    fn from(tx: TransactionSignedNoHash) -> Self {
        tx.with_hash()
    }
}

impl From<TransactionSigned> for TransactionSignedNoHash {
    fn from(tx: TransactionSigned) -> Self {
        Self { signature: tx.signature, transaction: tx.transaction }
    }
}

/// Signed transaction.
#[cfg_attr(any(test, feature = "reth-codec"), reth_codecs::add_arbitrary_tests(rlp))]
#[derive(Debug, Clone, PartialEq, Eq, Hash, AsRef, Deref, Serialize, Deserialize)]
pub struct TransactionSigned {
    /// Transaction hash
    pub hash: TxHash,
    /// The transaction signature values
    pub signature: Signature,
    /// Raw transaction info
    #[deref]
    #[as_ref]
    pub transaction: Transaction,
}

impl Default for TransactionSigned {
    fn default() -> Self {
        Self {
            hash: Default::default(),
            signature: Signature::test_signature(),
            transaction: Default::default(),
        }
    }
}

impl AsRef<Self> for TransactionSigned {
    fn as_ref(&self) -> &Self {
        self
    }
}

// === impl TransactionSigned ===

impl TransactionSigned {
    /// Transaction signature.
    pub const fn signature(&self) -> &Signature {
        &self.signature
    }

    /// Transaction hash. Used to identify transaction.
    pub const fn hash(&self) -> TxHash {
        self.hash
    }

    /// Reference to transaction hash. Used to identify transaction.
    pub const fn hash_ref(&self) -> &TxHash {
        &self.hash
    }

    /// Recover signer from signature and hash.
    ///
    /// Returns `None` if the transaction's signature is invalid following [EIP-2](https://eips.ethereum.org/EIPS/eip-2), see also [`recover_signer`].
    ///
    /// Note:
    ///
    /// This can fail for some early ethereum mainnet transactions pre EIP-2, use
    /// [`Self::recover_signer_unchecked`] if you want to recover the signer without ensuring that
    /// the signature has a low `s` value.
    pub fn recover_signer(&self) -> Option<Address> {
        // Optimism's Deposit transaction does not have a signature. Directly return the
        // `from` address.
        #[cfg(feature = "optimism")]
        if let Transaction::Deposit(TxDeposit { from, .. }) = self.transaction {
            return Some(from)
        }
        let signature_hash = self.signature_hash();
        recover_signer(&self.signature, signature_hash)
    }

    /// Recover signer from signature and hash _without ensuring that the signature has a low `s`
    /// value_.
    ///
    /// Returns `None` if the transaction's signature is invalid, see also
    /// [`recover_signer_unchecked`].
    pub fn recover_signer_unchecked(&self) -> Option<Address> {
        // Optimism's Deposit transaction does not have a signature. Directly return the
        // `from` address.
        #[cfg(feature = "optimism")]
        if let Transaction::Deposit(TxDeposit { from, .. }) = self.transaction {
            return Some(from)
        }
        let signature_hash = self.signature_hash();
        recover_signer_unchecked(&self.signature, signature_hash)
    }

    /// Recovers a list of signers from a transaction list iterator.
    ///
    /// Returns `None`, if some transaction's signature is invalid, see also
    /// [`Self::recover_signer`].
    pub fn recover_signers<'a, T>(txes: T, num_txes: usize) -> Option<Vec<Address>>
    where
        T: IntoParallelIterator<Item = &'a Self> + IntoIterator<Item = &'a Self> + Send,
    {
        if num_txes < *PARALLEL_SENDER_RECOVERY_THRESHOLD {
            txes.into_iter().map(|tx| tx.recover_signer()).collect()
        } else {
            txes.into_par_iter().map(|tx| tx.recover_signer()).collect()
        }
    }

    /// Recovers a list of signers from a transaction list iterator _without ensuring that the
    /// signature has a low `s` value_.
    ///
    /// Returns `None`, if some transaction's signature is invalid, see also
    /// [`Self::recover_signer_unchecked`].
    pub fn recover_signers_unchecked<'a, T>(txes: T, num_txes: usize) -> Option<Vec<Address>>
    where
        T: IntoParallelIterator<Item = &'a Self> + IntoIterator<Item = &'a Self>,
    {
        if num_txes < *PARALLEL_SENDER_RECOVERY_THRESHOLD {
            txes.into_iter().map(|tx| tx.recover_signer_unchecked()).collect()
        } else {
            txes.into_par_iter().map(|tx| tx.recover_signer_unchecked()).collect()
        }
    }

    /// Returns the [`TransactionSignedEcRecovered`] transaction with the given sender.
    #[inline]
    pub const fn with_signer(self, signer: Address) -> TransactionSignedEcRecovered {
        TransactionSignedEcRecovered::from_signed_transaction(self, signer)
    }

    /// Consumes the type, recover signer and return [`TransactionSignedEcRecovered`]
    ///
    /// Returns `None` if the transaction's signature is invalid, see also [`Self::recover_signer`].
    pub fn into_ecrecovered(self) -> Option<TransactionSignedEcRecovered> {
        let signer = self.recover_signer()?;
        Some(TransactionSignedEcRecovered { signed_transaction: self, signer })
    }

    /// Consumes the type, recover signer and return [`TransactionSignedEcRecovered`] _without
    /// ensuring that the signature has a low `s` value_ (EIP-2).
    ///
    /// Returns `None` if the transaction's signature is invalid, see also
    /// [`Self::recover_signer_unchecked`].
    pub fn into_ecrecovered_unchecked(self) -> Option<TransactionSignedEcRecovered> {
        let signer = self.recover_signer_unchecked()?;
        Some(TransactionSignedEcRecovered { signed_transaction: self, signer })
    }

    /// Tries to recover signer and return [`TransactionSignedEcRecovered`] by cloning the type.
    pub fn try_ecrecovered(&self) -> Option<TransactionSignedEcRecovered> {
        let signer = self.recover_signer()?;
        Some(TransactionSignedEcRecovered { signed_transaction: self.clone(), signer })
    }

    /// Tries to recover signer and return [`TransactionSignedEcRecovered`].
    ///
    /// Returns `Err(Self)` if the transaction's signature is invalid, see also
    /// [`Self::recover_signer`].
    pub fn try_into_ecrecovered(self) -> Result<TransactionSignedEcRecovered, Self> {
        match self.recover_signer() {
            None => Err(self),
            Some(signer) => Ok(TransactionSignedEcRecovered { signed_transaction: self, signer }),
        }
    }

    /// Tries to recover signer and return [`TransactionSignedEcRecovered`]. _without ensuring that
    /// the signature has a low `s` value_ (EIP-2).
    ///
    /// Returns `Err(Self)` if the transaction's signature is invalid, see also
    /// [`Self::recover_signer_unchecked`].
    pub fn try_into_ecrecovered_unchecked(self) -> Result<TransactionSignedEcRecovered, Self> {
        match self.recover_signer_unchecked() {
            None => Err(self),
            Some(signer) => Ok(TransactionSignedEcRecovered { signed_transaction: self, signer }),
        }
    }

    /// Calculate transaction hash, eip2728 transaction does not contain rlp header and start with
    /// tx type.
    pub fn recalculate_hash(&self) -> B256 {
        keccak256(self.encoded_2718())
    }

    /// Create a new signed transaction from a transaction and its signature.
    ///
    /// This will also calculate the transaction hash using its encoding.
    pub fn from_transaction_and_signature(transaction: Transaction, signature: Signature) -> Self {
        let mut initial_tx = Self { transaction, hash: Default::default(), signature };
        initial_tx.hash = initial_tx.recalculate_hash();
        initial_tx
    }

    /// Calculate a heuristic for the in-memory size of the [`TransactionSigned`].
    #[inline]
    pub fn size(&self) -> usize {
        mem::size_of::<TxHash>() + self.transaction.size() + mem::size_of::<Signature>()
    }

    /// Decodes legacy transaction from the data buffer into a tuple.
    ///
    /// This expects `rlp(legacy_tx)`
    ///
    /// Refer to the docs for [`Self::decode_rlp_legacy_transaction`] for details on the exact
    /// format expected.
    pub(crate) fn decode_rlp_legacy_transaction_tuple(
        data: &mut &[u8],
    ) -> alloy_rlp::Result<(TxLegacy, TxHash, Signature)> {
        // keep this around, so we can use it to calculate the hash
        let original_encoding = *data;

        let header = Header::decode(data)?;
        let remaining_len = data.len();

        let transaction_payload_len = header.payload_length;

        if transaction_payload_len > remaining_len {
            return Err(RlpError::InputTooShort)
        }

        let mut transaction = TxLegacy {
            nonce: Decodable::decode(data)?,
            gas_price: Decodable::decode(data)?,
            gas_limit: Decodable::decode(data)?,
            to: Decodable::decode(data)?,
            value: Decodable::decode(data)?,
            input: Decodable::decode(data)?,
            chain_id: None,
        };
        let (signature, extracted_id) = Signature::decode_with_eip155_chain_id(data)?;
        transaction.chain_id = extracted_id;

        // check the new length, compared to the original length and the header length
        let decoded = remaining_len - data.len();
        if decoded != transaction_payload_len {
            return Err(RlpError::UnexpectedLength)
        }

        let tx_length = header.payload_length + header.length();
        let hash = keccak256(&original_encoding[..tx_length]);
        Ok((transaction, hash, signature))
    }

    /// Decodes legacy transaction from the data buffer.
    ///
    /// This should be used _only_ be used in general transaction decoding methods, which have
    /// already ensured that the input is a legacy transaction with the following format:
    /// `rlp(legacy_tx)`
    ///
    /// Legacy transactions are encoded as lists, so the input should start with a RLP list header.
    ///
    /// This expects `rlp(legacy_tx)`
    // TODO: make buf advancement semantics consistent with `decode_enveloped_typed_transaction`,
    // so decoding methods do not need to manually advance the buffer
    pub fn decode_rlp_legacy_transaction(data: &mut &[u8]) -> alloy_rlp::Result<Self> {
        let (transaction, hash, signature) = Self::decode_rlp_legacy_transaction_tuple(data)?;
        let signed = Self { transaction: Transaction::Legacy(transaction), hash, signature };
        Ok(signed)
    }
}

impl From<TransactionSignedEcRecovered> for TransactionSigned {
    fn from(recovered: TransactionSignedEcRecovered) -> Self {
        recovered.signed_transaction
    }
}

impl Encodable for TransactionSigned {
    /// This encodes the transaction _with_ the signature, and an rlp header.
    ///
    /// For legacy transactions, it encodes the transaction data:
    /// `rlp(tx-data)`
    ///
    /// For EIP-2718 typed transactions, it encodes the transaction type followed by the rlp of the
    /// transaction:
    /// `rlp(tx-type || rlp(tx-data))`
    fn encode(&self, out: &mut dyn bytes::BufMut) {
        self.network_encode(out);
    }

    fn length(&self) -> usize {
        let mut payload_length = self.encode_2718_len();
        if !self.is_legacy() {
            payload_length += Header { list: false, payload_length }.length();
        }

        payload_length
    }
}

impl Decodable for TransactionSigned {
    /// This `Decodable` implementation only supports decoding rlp encoded transactions as it's used
    /// by p2p.
    ///
    /// The p2p encoding format always includes an RLP header, although the type RLP header depends
    /// on whether or not the transaction is a legacy transaction.
    ///
    /// If the transaction is a legacy transaction, it is just encoded as a RLP list:
    /// `rlp(tx-data)`.
    ///
    /// If the transaction is a typed transaction, it is encoded as a RLP string:
    /// `rlp(tx-type || rlp(tx-data))`
    ///
    /// This can be used for decoding all signed transactions in p2p `BlockBodies` responses.
    ///
    /// This cannot be used for decoding EIP-4844 transactions in p2p `PooledTransactions`, since
    /// the EIP-4844 variant of [`TransactionSigned`] does not include the blob sidecar.
    ///
    /// For a method suitable for decoding pooled transactions, see [`PooledTransactionsElement`].
    ///
    /// CAUTION: Due to a quirk in [`Header::decode`], this method will succeed even if a typed
    /// transaction is encoded in this format, and does not start with a RLP header:
    /// `tx-type || rlp(tx-data)`.
    ///
    /// This is because [`Header::decode`] does not advance the buffer, and returns a length-1
    /// string header if the first byte is less than `0xf7`.
    fn decode(buf: &mut &[u8]) -> alloy_rlp::Result<Self> {
        Self::network_decode(buf).map_err(Into::into)
    }
}

impl Encodable2718 for TransactionSigned {
    fn type_flag(&self) -> Option<u8> {
        match self.transaction.tx_type() {
            TxType::Legacy => None,
            tx_type => Some(tx_type as u8),
        }
    }

    fn encode_2718_len(&self) -> usize {
        match &self.transaction {
            Transaction::Legacy(legacy_tx) => legacy_tx.encoded_len_with_signature(
                &with_eip155_parity(&self.signature, legacy_tx.chain_id),
            ),
            Transaction::Eip2930(access_list_tx) => {
                access_list_tx.encoded_len_with_signature(&self.signature, false)
            }
            Transaction::Eip1559(dynamic_fee_tx) => {
                dynamic_fee_tx.encoded_len_with_signature(&self.signature, false)
            }
            Transaction::Eip4844(blob_tx) => {
                blob_tx.encoded_len_with_signature(&self.signature, false)
            }
            Transaction::Eip7702(set_code_tx) => {
                set_code_tx.encoded_len_with_signature(&self.signature, false)
            }
            #[cfg(feature = "optimism")]
            Transaction::Deposit(deposit_tx) => deposit_tx.encoded_len(false),
        }
    }

    fn encode_2718(&self, out: &mut dyn alloy_rlp::BufMut) {
        self.transaction.encode_with_signature(&self.signature, out, false)
    }
}

impl Decodable2718 for TransactionSigned {
    fn typed_decode(ty: u8, buf: &mut &[u8]) -> Eip2718Result<Self> {
        match ty.try_into().map_err(|_| Eip2718Error::UnexpectedType(ty))? {
            TxType::Legacy => Err(Eip2718Error::UnexpectedType(0)),
            TxType::Eip2930 => {
                let (tx, signature, hash) = TxEip2930::decode_signed_fields(buf)?.into_parts();
                Ok(Self { transaction: Transaction::Eip2930(tx), signature, hash })
            }
            TxType::Eip1559 => {
                let (tx, signature, hash) = TxEip1559::decode_signed_fields(buf)?.into_parts();
                Ok(Self { transaction: Transaction::Eip1559(tx), signature, hash })
            }
            TxType::Eip7702 => {
                let (tx, signature, hash) = TxEip7702::decode_signed_fields(buf)?.into_parts();
                Ok(Self { transaction: Transaction::Eip7702(tx), signature, hash })
            }
            TxType::Eip4844 => {
                let (tx, signature, hash) = TxEip4844::decode_signed_fields(buf)?.into_parts();
                Ok(Self { transaction: Transaction::Eip4844(tx), signature, hash })
            }
            #[cfg(feature = "optimism")]
            TxType::Deposit => Ok(Self::from_transaction_and_signature(
                Transaction::Deposit(TxDeposit::decode(buf)?),
                optimism_deposit_tx_signature(),
            )),
        }
    }

    fn fallback_decode(buf: &mut &[u8]) -> Eip2718Result<Self> {
        Ok(Self::decode_rlp_legacy_transaction(buf)?)
    }
}

#[cfg(any(test, feature = "arbitrary"))]
impl<'a> arbitrary::Arbitrary<'a> for TransactionSigned {
    fn arbitrary(u: &mut arbitrary::Unstructured<'a>) -> arbitrary::Result<Self> {
        #[allow(unused_mut)]
        let mut transaction = Transaction::arbitrary(u)?;

        let secp = secp256k1::Secp256k1::new();
        let key_pair = secp256k1::Keypair::new(&secp, &mut rand::thread_rng());
        let mut signature = crate::sign_message(
            B256::from_slice(&key_pair.secret_bytes()[..]),
            transaction.signature_hash(),
        )
        .unwrap();

        signature = if matches!(transaction, Transaction::Legacy(_)) {
            if let Some(chain_id) = transaction.chain_id() {
                signature.with_chain_id(chain_id)
            } else {
                signature.with_parity(alloy_primitives::Parity::NonEip155(bool::arbitrary(u)?))
            }
        } else {
            signature.with_parity_bool()
        };

        #[cfg(feature = "optimism")]
        // Both `Some(0)` and `None` values are encoded as empty string byte. This introduces
        // ambiguity in roundtrip tests. Patch the mint value of deposit transaction here, so that
        // it's `None` if zero.
        if let Transaction::Deposit(ref mut tx_deposit) = transaction {
            if tx_deposit.mint == Some(0) {
                tx_deposit.mint = None;
            }
        }

        #[cfg(feature = "optimism")]
        let signature =
            if transaction.is_deposit() { optimism_deposit_tx_signature() } else { signature };

        Ok(Self::from_transaction_and_signature(transaction, signature))
    }
}

/// Signed transaction with recovered signer.
#[derive(Debug, Clone, PartialEq, Hash, Eq, AsRef, Deref)]
pub struct TransactionSignedEcRecovered {
    /// Signer of the transaction
    signer: Address,
    /// Signed transaction
    #[deref]
    #[as_ref]
    signed_transaction: TransactionSigned,
}

// === impl TransactionSignedEcRecovered ===

impl TransactionSignedEcRecovered {
    /// Signer of transaction recovered from signature
    pub const fn signer(&self) -> Address {
        self.signer
    }

    /// Transform back to [`TransactionSigned`]
    pub fn into_signed(self) -> TransactionSigned {
        self.signed_transaction
    }

    /// Dissolve Self to its component
    pub fn to_components(self) -> (TransactionSigned, Address) {
        (self.signed_transaction, self.signer)
    }

    /// Create [`TransactionSignedEcRecovered`] from [`TransactionSigned`] and [`Address`] of the
    /// signer.
    #[inline]
    pub const fn from_signed_transaction(
        signed_transaction: TransactionSigned,
        signer: Address,
    ) -> Self {
        Self { signed_transaction, signer }
    }
}

impl Encodable for TransactionSignedEcRecovered {
    /// This encodes the transaction _with_ the signature, and an rlp header.
    ///
    /// Refer to docs for [`TransactionSigned::encode`] for details on the exact format.
    fn encode(&self, out: &mut dyn bytes::BufMut) {
        self.signed_transaction.encode(out)
    }

    fn length(&self) -> usize {
        self.signed_transaction.length()
    }
}

impl Decodable for TransactionSignedEcRecovered {
    fn decode(buf: &mut &[u8]) -> alloy_rlp::Result<Self> {
        let signed_transaction = TransactionSigned::decode(buf)?;
        let signer = signed_transaction
            .recover_signer()
            .ok_or(RlpError::Custom("Unable to recover decoded transaction signer."))?;
        Ok(Self { signer, signed_transaction })
    }
}

/// Generic wrapper with encoded Bytes, such as transaction data.
#[derive(Debug, Clone, PartialEq, Eq)]
pub struct WithEncoded<T>(Bytes, pub T);

impl<T> From<(Bytes, T)> for WithEncoded<T> {
    fn from(value: (Bytes, T)) -> Self {
        Self(value.0, value.1)
    }
}

impl<T> WithEncoded<T> {
    /// Wraps the value with the bytes.
    pub const fn new(bytes: Bytes, value: T) -> Self {
        Self(bytes, value)
    }

    /// Get the encoded bytes
    pub fn encoded_bytes(&self) -> Bytes {
        self.0.clone()
    }

    /// Get the underlying value
    pub const fn value(&self) -> &T {
        &self.1
    }

    /// Returns ownership of the underlying value.
    pub fn into_value(self) -> T {
        self.1
    }

    /// Transform the value
    pub fn transform<F: From<T>>(self) -> WithEncoded<F> {
        WithEncoded(self.0, self.1.into())
    }

    /// Split the wrapper into [`Bytes`] and value tuple
    pub fn split(self) -> (Bytes, T) {
        (self.0, self.1)
    }

    /// Maps the inner value to a new value using the given function.
    pub fn map<U, F: FnOnce(T) -> U>(self, op: F) -> WithEncoded<U> {
        WithEncoded(self.0, op(self.1))
    }
}

impl<T> WithEncoded<Option<T>> {
    /// returns `None` if the inner value is `None`, otherwise returns `Some(WithEncoded<T>)`.
    pub fn transpose(self) -> Option<WithEncoded<T>> {
        self.1.map(|v| WithEncoded(self.0, v))
    }
}

/// Bincode-compatible transaction type serde implementations.
#[cfg(feature = "serde-bincode-compat")]
pub mod serde_bincode_compat {
    use alloc::borrow::Cow;
    use alloy_consensus::{
        transaction::serde_bincode_compat::{TxEip1559, TxEip2930, TxEip7702, TxLegacy},
        TxEip4844,
    };
    use alloy_primitives::{Signature, TxHash};
    #[cfg(feature = "optimism")]
    use op_alloy_consensus::serde_bincode_compat::TxDeposit;
    use serde::{Deserialize, Deserializer, Serialize, Serializer};
    use serde_with::{DeserializeAs, SerializeAs};

    /// Bincode-compatible [`super::Transaction`] serde implementation.
    ///
    /// Intended to use with the [`serde_with::serde_as`] macro in the following way:
    /// ```rust
    /// use reth_primitives::{serde_bincode_compat, Transaction};
    /// use serde::{Deserialize, Serialize};
    /// use serde_with::serde_as;
    ///
    /// #[serde_as]
    /// #[derive(Serialize, Deserialize)]
    /// struct Data {
    ///     #[serde_as(as = "serde_bincode_compat::transaction::Transaction")]
    ///     transaction: Transaction,
    /// }
    /// ```
    #[derive(Debug, Serialize, Deserialize)]
    #[allow(missing_docs)]
    pub enum Transaction<'a> {
        Legacy(TxLegacy<'a>),
        Eip2930(TxEip2930<'a>),
        Eip1559(TxEip1559<'a>),
        Eip4844(Cow<'a, TxEip4844>),
        Eip7702(TxEip7702<'a>),
        #[cfg(feature = "optimism")]
        #[cfg(feature = "optimism")]
        Deposit(TxDeposit<'a>),
    }

    impl<'a> From<&'a super::Transaction> for Transaction<'a> {
        fn from(value: &'a super::Transaction) -> Self {
            match value {
                super::Transaction::Legacy(tx) => Self::Legacy(TxLegacy::from(tx)),
                super::Transaction::Eip2930(tx) => Self::Eip2930(TxEip2930::from(tx)),
                super::Transaction::Eip1559(tx) => Self::Eip1559(TxEip1559::from(tx)),
                super::Transaction::Eip4844(tx) => Self::Eip4844(Cow::Borrowed(tx)),
                super::Transaction::Eip7702(tx) => Self::Eip7702(TxEip7702::from(tx)),
                #[cfg(feature = "optimism")]
                super::Transaction::Deposit(tx) => Self::Deposit(TxDeposit::from(tx)),
            }
        }
    }

    impl<'a> From<Transaction<'a>> for super::Transaction {
        fn from(value: Transaction<'a>) -> Self {
            match value {
                Transaction::Legacy(tx) => Self::Legacy(tx.into()),
                Transaction::Eip2930(tx) => Self::Eip2930(tx.into()),
                Transaction::Eip1559(tx) => Self::Eip1559(tx.into()),
                Transaction::Eip4844(tx) => Self::Eip4844(tx.into_owned()),
                Transaction::Eip7702(tx) => Self::Eip7702(tx.into()),
                #[cfg(feature = "optimism")]
                Transaction::Deposit(tx) => Self::Deposit(tx.into()),
            }
        }
    }

    impl SerializeAs<super::Transaction> for Transaction<'_> {
        fn serialize_as<S>(source: &super::Transaction, serializer: S) -> Result<S::Ok, S::Error>
        where
            S: Serializer,
        {
            Transaction::from(source).serialize(serializer)
        }
    }

    impl<'de> DeserializeAs<'de, super::Transaction> for Transaction<'de> {
        fn deserialize_as<D>(deserializer: D) -> Result<super::Transaction, D::Error>
        where
            D: Deserializer<'de>,
        {
            Transaction::deserialize(deserializer).map(Into::into)
        }
    }

    /// Bincode-compatible [`super::TransactionSigned`] serde implementation.
    ///
    /// Intended to use with the [`serde_with::serde_as`] macro in the following way:
    /// ```rust
    /// use reth_primitives::{serde_bincode_compat, TransactionSigned};
    /// use serde::{Deserialize, Serialize};
    /// use serde_with::serde_as;
    ///
    /// #[serde_as]
    /// #[derive(Serialize, Deserialize)]
    /// struct Data {
    ///     #[serde_as(as = "serde_bincode_compat::transaction::TransactionSigned")]
    ///     transaction: TransactionSigned,
    /// }
    /// ```
    #[derive(Debug, Serialize, Deserialize)]
    pub struct TransactionSigned<'a> {
        hash: TxHash,
        signature: Signature,
        transaction: Transaction<'a>,
    }

    impl<'a> From<&'a super::TransactionSigned> for TransactionSigned<'a> {
        fn from(value: &'a super::TransactionSigned) -> Self {
            Self {
                hash: value.hash,
                signature: value.signature,
                transaction: Transaction::from(&value.transaction),
            }
        }
    }

    impl<'a> From<TransactionSigned<'a>> for super::TransactionSigned {
        fn from(value: TransactionSigned<'a>) -> Self {
            Self {
                hash: value.hash,
                signature: value.signature,
                transaction: value.transaction.into(),
            }
        }
    }

    impl SerializeAs<super::TransactionSigned> for TransactionSigned<'_> {
        fn serialize_as<S>(
            source: &super::TransactionSigned,
            serializer: S,
        ) -> Result<S::Ok, S::Error>
        where
            S: Serializer,
        {
            TransactionSigned::from(source).serialize(serializer)
        }
    }

    impl<'de> DeserializeAs<'de, super::TransactionSigned> for TransactionSigned<'de> {
        fn deserialize_as<D>(deserializer: D) -> Result<super::TransactionSigned, D::Error>
        where
            D: Deserializer<'de>,
        {
            TransactionSigned::deserialize(deserializer).map(Into::into)
        }
    }

    #[cfg(test)]
    mod tests {
        use super::super::{serde_bincode_compat, Transaction, TransactionSigned};

        use arbitrary::Arbitrary;
        use rand::Rng;
        use reth_testing_utils::generators;
        use serde::{Deserialize, Serialize};
        use serde_with::serde_as;

        #[test]
        fn test_transaction_bincode_roundtrip() {
            #[serde_as]
            #[derive(Debug, PartialEq, Eq, Serialize, Deserialize)]
            struct Data {
                #[serde_as(as = "serde_bincode_compat::Transaction")]
                transaction: Transaction,
            }

            let mut bytes = [0u8; 1024];
            generators::rng().fill(bytes.as_mut_slice());
            let data = Data {
                transaction: Transaction::arbitrary(&mut arbitrary::Unstructured::new(&bytes))
                    .unwrap(),
            };

            let encoded = bincode::serialize(&data).unwrap();
            let decoded: Data = bincode::deserialize(&encoded).unwrap();
            assert_eq!(decoded, data);
        }

        #[test]
        fn test_transaction_signed_bincode_roundtrip() {
            #[serde_as]
            #[derive(Debug, PartialEq, Eq, Serialize, Deserialize)]
            struct Data {
                #[serde_as(as = "serde_bincode_compat::TransactionSigned")]
                transaction: TransactionSigned,
            }

            let mut bytes = [0u8; 1024];
            generators::rng().fill(bytes.as_mut_slice());
            let data = Data {
                transaction: TransactionSigned::arbitrary(&mut arbitrary::Unstructured::new(
                    &bytes,
                ))
                .unwrap(),
            };

            let encoded = bincode::serialize(&data).unwrap();
            let decoded: Data = bincode::deserialize(&encoded).unwrap();
            assert_eq!(decoded, data);
        }
    }
}

#[cfg(test)]
mod tests {
    use crate::{
        transaction::{signature::Signature, TxEip1559, TxKind, TxLegacy},
        Transaction, TransactionSigned, TransactionSignedEcRecovered, TransactionSignedNoHash,
    };
    use alloy_eips::eip2718::{Decodable2718, Encodable2718};
    use alloy_primitives::{address, b256, bytes, hex, Address, Bytes, Parity, B256, U256};
    use alloy_rlp::{Decodable, Encodable, Error as RlpError};
    use reth_chainspec::MIN_TRANSACTION_GAS;
    use reth_codecs::Compact;
    use std::str::FromStr;

    #[test]
    fn test_decode_empty_typed_tx() {
        let input = [0x80u8];
        let res = TransactionSigned::decode(&mut &input[..]).unwrap_err();
        assert_eq!(RlpError::InputTooShort, res);
    }

    #[test]
    fn raw_kind_encoding_sanity() {
        // check the 0x80 encoding for Create
        let mut buf = Vec::new();
        TxKind::Create.encode(&mut buf);
        assert_eq!(buf, vec![0x80]);

        // check decoding
        let buf = [0x80];
        let decoded = TxKind::decode(&mut &buf[..]).unwrap();
        assert_eq!(decoded, TxKind::Create);
    }

    #[test]
    fn test_decode_create_goerli() {
        // test that an example create tx from goerli decodes properly
        let tx_bytes = hex!("b901f202f901ee05228459682f008459682f11830209bf8080b90195608060405234801561001057600080fd5b50610175806100206000396000f3fe608060405234801561001057600080fd5b506004361061002b5760003560e01c80630c49c36c14610030575b600080fd5b61003861004e565b604051610045919061011d565b60405180910390f35b60606020600052600f6020527f68656c6c6f2073746174656d696e64000000000000000000000000000000000060405260406000f35b600081519050919050565b600082825260208201905092915050565b60005b838110156100be5780820151818401526020810190506100a3565b838111156100cd576000848401525b50505050565b6000601f19601f8301169050919050565b60006100ef82610084565b6100f9818561008f565b93506101098185602086016100a0565b610112816100d3565b840191505092915050565b6000602082019050818103600083015261013781846100e4565b90509291505056fea264697066735822122051449585839a4ea5ac23cae4552ef8a96b64ff59d0668f76bfac3796b2bdbb3664736f6c63430008090033c080a0136ebffaa8fc8b9fda9124de9ccb0b1f64e90fbd44251b4c4ac2501e60b104f9a07eb2999eec6d185ef57e91ed099afb0a926c5b536f0155dd67e537c7476e1471");

        let decoded = TransactionSigned::decode(&mut &tx_bytes[..]).unwrap();
        assert_eq!(tx_bytes.len(), decoded.length());
        assert_eq!(tx_bytes, &alloy_rlp::encode(decoded)[..]);
    }

    #[test]
    fn test_decode_recover_mainnet_tx() {
        // random mainnet tx <https://etherscan.io/tx/0x86718885c4b4218c6af87d3d0b0d83e3cc465df2a05c048aa4db9f1a6f9de91f>
        let tx_bytes = hex!("02f872018307910d808507204d2cb1827d0094388c818ca8b9251b393131c08a736a67ccb19297880320d04823e2701c80c001a0cf024f4815304df2867a1a74e9d2707b6abda0337d2d54a4438d453f4160f190a07ac0e6b3bc9395b5b9c8b9e6d77204a236577a5b18467b9175c01de4faa208d9");

        let decoded = TransactionSigned::decode_2718(&mut &tx_bytes[..]).unwrap();
        assert_eq!(
            decoded.recover_signer(),
            Some(Address::from_str("0x95222290DD7278Aa3Ddd389Cc1E1d165CC4BAfe5").unwrap())
        );
    }

    #[test]
    // Test vector from https://sepolia.etherscan.io/tx/0x9a22ccb0029bc8b0ddd073be1a1d923b7ae2b2ea52100bae0db4424f9107e9c0
    // Blobscan: https://sepolia.blobscan.com/tx/0x9a22ccb0029bc8b0ddd073be1a1d923b7ae2b2ea52100bae0db4424f9107e9c0
    fn test_decode_recover_sepolia_4844_tx() {
        use crate::TxType;
        use alloy_primitives::{address, b256};

        // https://sepolia.etherscan.io/getRawTx?tx=0x9a22ccb0029bc8b0ddd073be1a1d923b7ae2b2ea52100bae0db4424f9107e9c0
        let raw_tx = alloy_primitives::hex::decode("0x03f9011d83aa36a7820fa28477359400852e90edd0008252089411e9ca82a3a762b4b5bd264d4173a242e7a770648080c08504a817c800f8a5a0012ec3d6f66766bedb002a190126b3549fce0047de0d4c25cffce0dc1c57921aa00152d8e24762ff22b1cfd9f8c0683786a7ca63ba49973818b3d1e9512cd2cec4a0013b98c6c83e066d5b14af2b85199e3d4fc7d1e778dd53130d180f5077e2d1c7a001148b495d6e859114e670ca54fb6e2657f0cbae5b08063605093a4b3dc9f8f1a0011ac212f13c5dff2b2c6b600a79635103d6f580a4221079951181b25c7e654901a0c8de4cced43169f9aa3d36506363b2d2c44f6c49fc1fd91ea114c86f3757077ea01e11fdd0d1934eda0492606ee0bb80a7bf8f35cc5f86ec60fe5031ba48bfd544").unwrap();
        let decoded = TransactionSigned::decode_2718(&mut raw_tx.as_slice()).unwrap();
        assert_eq!(decoded.tx_type(), TxType::Eip4844);

        let from = decoded.recover_signer();
        assert_eq!(from, Some(address!("A83C816D4f9b2783761a22BA6FADB0eB0606D7B2")));

        let tx = decoded.transaction;

        assert_eq!(tx.to(), Some(address!("11E9CA82A3a762b4B5bd264d4173a242e7a77064")));

        assert_eq!(
            tx.blob_versioned_hashes(),
            Some(vec![
                b256!("012ec3d6f66766bedb002a190126b3549fce0047de0d4c25cffce0dc1c57921a"),
                b256!("0152d8e24762ff22b1cfd9f8c0683786a7ca63ba49973818b3d1e9512cd2cec4"),
                b256!("013b98c6c83e066d5b14af2b85199e3d4fc7d1e778dd53130d180f5077e2d1c7"),
                b256!("01148b495d6e859114e670ca54fb6e2657f0cbae5b08063605093a4b3dc9f8f1"),
                b256!("011ac212f13c5dff2b2c6b600a79635103d6f580a4221079951181b25c7e6549"),
            ])
        );
    }

    #[test]
    fn decode_transaction_consumes_buffer() {
        let bytes = &mut &hex!("b87502f872041a8459682f008459682f0d8252089461815774383099e24810ab832a5b2a5425c154d58829a2241af62c000080c001a059e6b67f48fb32e7e570dfb11e042b5ad2e55e3ce3ce9cd989c7e06e07feeafda0016b83f4f980694ed2eee4d10667242b1f40dc406901b34125b008d334d47469")[..];
        let _transaction_res = TransactionSigned::decode(bytes).unwrap();
        assert_eq!(
            bytes.len(),
            0,
            "did not consume all bytes in the buffer, {:?} remaining",
            bytes.len()
        );
    }

    #[test]
    fn decode_multiple_network_txs() {
        let bytes = hex!("f86b02843b9aca00830186a094d3e8763675e4c425df46cc3b5c0f6cbdac39604687038d7ea4c68000802ba00eb96ca19e8a77102767a41fc85a36afd5c61ccb09911cec5d3e86e193d9c5aea03a456401896b1b6055311536bf00a718568c744d8c1f9df59879e8350220ca18");
        let transaction = Transaction::Legacy(TxLegacy {
            chain_id: Some(4u64),
            nonce: 2,
            gas_price: 1000000000,
            gas_limit: 100000,
            to: Address::from_str("d3e8763675e4c425df46cc3b5c0f6cbdac396046").unwrap().into(),
            value: U256::from(1000000000000000u64),
            input: Bytes::default(),
        });
        let signature = Signature::new(
            U256::from_str("0xeb96ca19e8a77102767a41fc85a36afd5c61ccb09911cec5d3e86e193d9c5ae")
                .unwrap(),
            U256::from_str("0x3a456401896b1b6055311536bf00a718568c744d8c1f9df59879e8350220ca18")
                .unwrap(),
            Parity::Eip155(43),
        );
        let hash = b256!("a517b206d2223278f860ea017d3626cacad4f52ff51030dc9a96b432f17f8d34");
        test_decode_and_encode(&bytes, transaction, signature, Some(hash));

        let bytes = hex!("f86b01843b9aca00830186a094d3e8763675e4c425df46cc3b5c0f6cbdac3960468702769bb01b2a00802ba0e24d8bd32ad906d6f8b8d7741e08d1959df021698b19ee232feba15361587d0aa05406ad177223213df262cb66ccbb2f46bfdccfdfbbb5ffdda9e2c02d977631da");
        let transaction = Transaction::Legacy(TxLegacy {
            chain_id: Some(4),
            nonce: 1u64,
            gas_price: 1000000000,
            gas_limit: 100000,
            to: Address::from_slice(&hex!("d3e8763675e4c425df46cc3b5c0f6cbdac396046")[..]).into(),
            value: U256::from(693361000000000u64),
            input: Default::default(),
        });
        let signature = Signature::new(
            U256::from_str("0xe24d8bd32ad906d6f8b8d7741e08d1959df021698b19ee232feba15361587d0a")
                .unwrap(),
            U256::from_str("0x5406ad177223213df262cb66ccbb2f46bfdccfdfbbb5ffdda9e2c02d977631da")
                .unwrap(),
            Parity::Eip155(43),
        );
        test_decode_and_encode(&bytes, transaction, signature, None);

        let bytes = hex!("f86b0384773594008398968094d3e8763675e4c425df46cc3b5c0f6cbdac39604687038d7ea4c68000802ba0ce6834447c0a4193c40382e6c57ae33b241379c5418caac9cdc18d786fd12071a03ca3ae86580e94550d7c071e3a02eadb5a77830947c9225165cf9100901bee88");
        let transaction = Transaction::Legacy(TxLegacy {
            chain_id: Some(4),
            nonce: 3,
            gas_price: 2000000000,
            gas_limit: 10000000,
            to: Address::from_slice(&hex!("d3e8763675e4c425df46cc3b5c0f6cbdac396046")[..]).into(),
            value: U256::from(1000000000000000u64),
            input: Bytes::default(),
        });
        let signature = Signature::new(
            U256::from_str("0xce6834447c0a4193c40382e6c57ae33b241379c5418caac9cdc18d786fd12071")
                .unwrap(),
            U256::from_str("0x3ca3ae86580e94550d7c071e3a02eadb5a77830947c9225165cf9100901bee88")
                .unwrap(),
            Parity::Eip155(43),
        );
        test_decode_and_encode(&bytes, transaction, signature, None);

        let bytes = hex!("b87502f872041a8459682f008459682f0d8252089461815774383099e24810ab832a5b2a5425c154d58829a2241af62c000080c001a059e6b67f48fb32e7e570dfb11e042b5ad2e55e3ce3ce9cd989c7e06e07feeafda0016b83f4f980694ed2eee4d10667242b1f40dc406901b34125b008d334d47469");
        let transaction = Transaction::Eip1559(TxEip1559 {
            chain_id: 4,
            nonce: 26,
            max_priority_fee_per_gas: 1500000000,
            max_fee_per_gas: 1500000013,
            gas_limit: MIN_TRANSACTION_GAS,
            to: Address::from_slice(&hex!("61815774383099e24810ab832a5b2a5425c154d5")[..]).into(),
            value: U256::from(3000000000000000000u64),
            input: Default::default(),
            access_list: Default::default(),
        });
        let signature = Signature::new(
            U256::from_str("0x59e6b67f48fb32e7e570dfb11e042b5ad2e55e3ce3ce9cd989c7e06e07feeafd")
                .unwrap(),
            U256::from_str("0x016b83f4f980694ed2eee4d10667242b1f40dc406901b34125b008d334d47469")
                .unwrap(),
            Parity::Parity(true),
        );
        test_decode_and_encode(&bytes, transaction, signature, None);

        let bytes = hex!("f8650f84832156008287fb94cf7f9e66af820a19257a2108375b180b0ec491678204d2802ca035b7bfeb9ad9ece2cbafaaf8e202e706b4cfaeb233f46198f00b44d4a566a981a0612638fb29427ca33b9a3be2a0a561beecfe0269655be160d35e72d366a6a860");
        let transaction = Transaction::Legacy(TxLegacy {
            chain_id: Some(4),
            nonce: 15,
            gas_price: 2200000000,
            gas_limit: 34811,
            to: Address::from_slice(&hex!("cf7f9e66af820a19257a2108375b180b0ec49167")[..]).into(),
            value: U256::from(1234),
            input: Bytes::default(),
        });
        let signature = Signature::new(
            U256::from_str("0x35b7bfeb9ad9ece2cbafaaf8e202e706b4cfaeb233f46198f00b44d4a566a981")
                .unwrap(),
            U256::from_str("0x612638fb29427ca33b9a3be2a0a561beecfe0269655be160d35e72d366a6a860")
                .unwrap(),
            Parity::Eip155(44),
        );
        test_decode_and_encode(&bytes, transaction, signature, None);
    }

    fn test_decode_and_encode(
        bytes: &[u8],
        transaction: Transaction,
        signature: Signature,
        hash: Option<B256>,
    ) {
        let expected = TransactionSigned::from_transaction_and_signature(transaction, signature);
        if let Some(hash) = hash {
            assert_eq!(hash, expected.hash);
        }
        assert_eq!(bytes.len(), expected.length());

        let decoded = TransactionSigned::decode(&mut &bytes[..]).unwrap();
        assert_eq!(expected, decoded);
        assert_eq!(bytes, &alloy_rlp::encode(expected));
    }

    #[test]
    fn decode_raw_tx_and_recover_signer() {
        use alloy_primitives::hex_literal::hex;
        // transaction is from ropsten

        let hash: B256 =
            hex!("559fb34c4a7f115db26cbf8505389475caaab3df45f5c7a0faa4abfa3835306c").into();
        let signer: Address = hex!("641c5d790f862a58ec7abcfd644c0442e9c201b3").into();
        let raw = hex!("f88b8212b085028fa6ae00830f424094aad593da0c8116ef7d2d594dd6a63241bccfc26c80a48318b64b000000000000000000000000641c5d790f862a58ec7abcfd644c0442e9c201b32aa0a6ef9e170bca5ffb7ac05433b13b7043de667fbb0b4a5e45d3b54fb2d6efcc63a0037ec2c05c3d60c5f5f78244ce0a3859e3a18a36c61efb061b383507d3ce19d2");

        let mut pointer = raw.as_ref();
        let tx = TransactionSigned::decode(&mut pointer).unwrap();
        assert_eq!(tx.hash(), hash, "Expected same hash");
        assert_eq!(tx.recover_signer(), Some(signer), "Recovering signer should pass.");
    }

    #[test]
    fn test_envelop_encode() {
        // random tx: <https://etherscan.io/getRawTx?tx=0x9448608d36e721ef403c53b00546068a6474d6cbab6816c3926de449898e7bce>
        let input = hex!("02f871018302a90f808504890aef60826b6c94ddf4c5025d1a5742cf12f74eec246d4432c295e487e09c3bbcc12b2b80c080a0f21a4eacd0bf8fea9c5105c543be5a1d8c796516875710fafafdf16d16d8ee23a001280915021bb446d1973501a67f93d2b38894a514b976e7b46dc2fe54598d76");
        let decoded = TransactionSigned::decode(&mut &input[..]).unwrap();

        let encoded = decoded.encoded_2718();
        assert_eq!(encoded[..], input);
    }

    #[test]
    fn test_envelop_decode() {
        // random tx: <https://etherscan.io/getRawTx?tx=0x9448608d36e721ef403c53b00546068a6474d6cbab6816c3926de449898e7bce>
        let input = bytes!("02f871018302a90f808504890aef60826b6c94ddf4c5025d1a5742cf12f74eec246d4432c295e487e09c3bbcc12b2b80c080a0f21a4eacd0bf8fea9c5105c543be5a1d8c796516875710fafafdf16d16d8ee23a001280915021bb446d1973501a67f93d2b38894a514b976e7b46dc2fe54598d76");
        let decoded = TransactionSigned::decode_2718(&mut input.as_ref()).unwrap();

        let encoded = decoded.encoded_2718();
        assert_eq!(encoded, input);
    }

    #[test]
    fn test_decode_signed_ec_recovered_transaction() {
        // random tx: <https://etherscan.io/getRawTx?tx=0x9448608d36e721ef403c53b00546068a6474d6cbab6816c3926de449898e7bce>
        let input = hex!("02f871018302a90f808504890aef60826b6c94ddf4c5025d1a5742cf12f74eec246d4432c295e487e09c3bbcc12b2b80c080a0f21a4eacd0bf8fea9c5105c543be5a1d8c796516875710fafafdf16d16d8ee23a001280915021bb446d1973501a67f93d2b38894a514b976e7b46dc2fe54598d76");
        let tx = TransactionSigned::decode(&mut &input[..]).unwrap();
        let recovered = tx.into_ecrecovered().unwrap();

        let decoded =
            TransactionSignedEcRecovered::decode(&mut &alloy_rlp::encode(&recovered)[..]).unwrap();
        assert_eq!(recovered, decoded)
    }

    #[test]
    fn test_decode_tx() {
        // some random transactions pulled from hive tests
        let data = hex!("b86f02f86c0705843b9aca008506fc23ac00830124f89400000000000000000000000000000000000003160180c001a00293c713e2f1eab91c366621ff2f867e05ad7e99d4aa5d069aafeb9e1e8c9b6aa05ec6c0605ff20b57c90a6484ec3b0509e5923733d06f9b69bee9a2dabe4f1352");
        let tx = TransactionSigned::decode(&mut data.as_slice()).unwrap();
        let mut b = Vec::with_capacity(data.len());
        tx.encode(&mut b);
        assert_eq!(data.as_slice(), b.as_slice());

        let data = hex!("f865048506fc23ac00830124f8940000000000000000000000000000000000000316018032a06b8fdfdcb84790816b7af85b19305f493665fe8b4e7c51ffdd7cc144cd776a60a028a09ab55def7b8d6602ba1c97a0ebbafe64ffc9c8e89520cec97a8edfb2ebe9");
        let tx = TransactionSigned::decode(&mut data.as_slice()).unwrap();
        let mut b = Vec::with_capacity(data.len());
        tx.encode(&mut b);
        assert_eq!(data.as_slice(), b.as_slice());
    }

    #[cfg(feature = "secp256k1")]
    proptest::proptest! {
        #![proptest_config(proptest::prelude::ProptestConfig::with_cases(1))]

        #[test]
        fn test_parallel_recovery_order(txes in proptest::collection::vec(
            proptest_arbitrary_interop::arb::<Transaction>(),
            *crate::transaction::PARALLEL_SENDER_RECOVERY_THRESHOLD * 5
        )) {
            let mut rng =rand::thread_rng();
            let secp = secp256k1::Secp256k1::new();
            let txes: Vec<TransactionSigned> = txes.into_iter().map(|mut tx| {
                 if let Some(chain_id) = tx.chain_id() {
                    // Otherwise we might overflow when calculating `v` on `recalculate_hash`
                    tx.set_chain_id(chain_id % (u64::MAX / 2 - 36));
                }

                let key_pair = secp256k1::Keypair::new(&secp, &mut rng);

                let signature =
                    crate::sign_message(B256::from_slice(&key_pair.secret_bytes()[..]), tx.signature_hash()).unwrap();

                TransactionSigned::from_transaction_and_signature(tx, signature)
            }).collect();

            let parallel_senders = TransactionSigned::recover_signers(&txes, txes.len()).unwrap();
            let seq_senders = txes.iter().map(|tx| tx.recover_signer()).collect::<Option<Vec<_>>>().unwrap();

            assert_eq!(parallel_senders, seq_senders);
        }
    }

    // <https://etherscan.io/tx/0x280cde7cdefe4b188750e76c888f13bd05ce9a4d7767730feefe8a0e50ca6fc4>
    #[test]
    fn recover_legacy_singer() {
        let data = hex!("f9015482078b8505d21dba0083022ef1947a250d5630b4cf539739df2c5dacb4c659f2488d880c46549a521b13d8b8e47ff36ab50000000000000000000000000000000000000000000066ab5a608bd00a23f2fe000000000000000000000000000000000000000000000000000000000000008000000000000000000000000048c04ed5691981c42154c6167398f95e8f38a7ff00000000000000000000000000000000000000000000000000000000632ceac70000000000000000000000000000000000000000000000000000000000000002000000000000000000000000c02aaa39b223fe8d0a0e5c4f27ead9083c756cc20000000000000000000000006c6ee5e31d828de241282b9606c8e98ea48526e225a0c9077369501641a92ef7399ff81c21639ed4fd8fc69cb793cfa1dbfab342e10aa0615facb2f1bcf3274a354cfe384a38d0cc008a11c2dd23a69111bc6930ba27a8");
        let tx = TransactionSigned::decode_rlp_legacy_transaction(&mut data.as_slice()).unwrap();
        assert!(tx.is_legacy());
        let sender = tx.recover_signer().unwrap();
        assert_eq!(sender, address!("a12e1462d0ceD572f396F58B6E2D03894cD7C8a4"));
    }

    // <https://github.com/alloy-rs/alloy/issues/141>
    // <https://etherscan.io/tx/0xce4dc6d7a7549a98ee3b071b67e970879ff51b5b95d1c340bacd80fa1e1aab31>
    #[test]
    fn recover_enveloped() {
        let data = hex!("02f86f0102843b9aca0085029e7822d68298f094d9e1459a7a482635700cbc20bbaf52d495ab9c9680841b55ba3ac080a0c199674fcb29f353693dd779c017823b954b3c69dffa3cd6b2a6ff7888798039a028ca912de909e7e6cdef9cdcaf24c54dd8c1032946dfa1d85c206b32a9064fe8");
        let tx = TransactionSigned::decode_2718(&mut data.as_slice()).unwrap();
        let sender = tx.recover_signer().unwrap();
        assert_eq!(sender, address!("001e2b7dE757bA469a57bF6b23d982458a07eFcE"));
        assert_eq!(tx.to(), Some(address!("D9e1459A7A482635700cBc20BBAF52D495Ab9C96")));
        assert_eq!(tx.input().as_ref(), hex!("1b55ba3a"));
        let encoded = tx.encoded_2718();
        assert_eq!(encoded.as_ref(), data.to_vec());
    }

    // <https://github.com/paradigmxyz/reth/issues/7750>
    // <https://etherscan.io/tx/0x2084b8144eea4031c2fa7dfe343498c5e665ca85ed17825f2925f0b5b01c36ac>
    #[test]
    fn recover_pre_eip2() {
        let data = hex!("f8ea0c850ba43b7400832dc6c0942935aa0a2d2fbb791622c29eb1c117b65b7a908580b884590528a9000000000000000000000001878ace42092b7f1ae1f28d16c1272b1aa80ca4670000000000000000000000000000000000000000000000000000000000000002000000000000000000000000000000000000000000000000d02ab486cedc0000000000000000000000000000000000000000000000000000557fe293cabc08cf1ca05bfaf3fda0a56b49cc78b22125feb5ae6a99d2b4781f00507d8b02c173771c85a0b5da0dbe6c5bc53740d0071fc83eb17ba0f709e49e9ae7df60dee625ef51afc5");
        let tx = TransactionSigned::decode_2718(&mut data.as_slice()).unwrap();
        let sender = tx.recover_signer();
        assert!(sender.is_none());
        let sender = tx.recover_signer_unchecked().unwrap();

        assert_eq!(sender, address!("7e9e359edf0dbacf96a9952fa63092d919b0842b"));
    }

    #[test]
    fn transaction_signed_no_hash_zstd_codec() {
        // will use same signature everywhere.
        // We don't need signature to match tx, just decoded to the same signature
        let signature = Signature::new(
            U256::from_str("0xeb96ca19e8a77102767a41fc85a36afd5c61ccb09911cec5d3e86e193d9c5ae")
                .unwrap(),
            U256::from_str("0x3a456401896b1b6055311536bf00a718568c744d8c1f9df59879e8350220ca18")
                .unwrap(),
            Parity::Eip155(43),
        );

        let inputs: Vec<Vec<u8>> = vec![
            vec![],
            vec![0],
            vec![255],
            vec![1u8; 31],
            vec![255u8; 31],
            vec![1u8; 32],
            vec![255u8; 32],
            vec![1u8; 64],
            vec![255u8; 64],
        ];

        for input in inputs {
            let transaction = Transaction::Legacy(TxLegacy {
                chain_id: Some(4u64),
                nonce: 2,
                gas_price: 1000000000,
                gas_limit: 100000,
                to: Address::from_str("d3e8763675e4c425df46cc3b5c0f6cbdac396046").unwrap().into(),
                value: U256::from(1000000000000000u64),
                input: Bytes::from(input),
            });

            let tx_signed_no_hash = TransactionSignedNoHash { signature, transaction };
            test_transaction_signed_to_from_compact(tx_signed_no_hash);
        }
    }

    fn test_transaction_signed_to_from_compact(tx_signed_no_hash: TransactionSignedNoHash) {
        // zstd aware `to_compact`
        let mut buff: Vec<u8> = Vec::new();
        let written_bytes = tx_signed_no_hash.to_compact(&mut buff);
        let (decoded, _) = TransactionSignedNoHash::from_compact(&buff, written_bytes);
        assert_eq!(tx_signed_no_hash, decoded);
    }

    #[test]
    fn create_txs_disallowed_for_eip4844() {
        let data =
            [3, 208, 128, 128, 123, 128, 120, 128, 129, 129, 128, 192, 129, 129, 192, 128, 128, 9];
        let res = TransactionSigned::decode_2718(&mut &data[..]);

        assert!(res.is_err());
    }
}<|MERGE_RESOLUTION|>--- conflicted
+++ resolved
@@ -31,13 +31,8 @@
 
 pub use compat::FillTxEnv;
 pub use signature::{
-<<<<<<< HEAD
-    decode_with_eip155_chain_id, extract_chain_id, legacy_parity, recover_signer,
-    recover_signer_unchecked, with_eip155_parity, Signature,
-=======
     extract_chain_id, legacy_parity, recover_signer, recover_signer_unchecked, with_eip155_parity,
     Signature,
->>>>>>> 6de34e93
 };
 pub use tx_type::{
     TxType, EIP1559_TX_TYPE_ID, EIP2930_TX_TYPE_ID, EIP4844_TX_TYPE_ID, EIP7702_TX_TYPE_ID,
