--- conflicted
+++ resolved
@@ -20,16 +20,11 @@
 pub mod account;
 pub use account::{Account, Bytecode};
 
-<<<<<<< HEAD
-pub mod signed_tx;
-pub use signed_tx::SignedTransaction;
-=======
 pub mod receipt;
 pub use receipt::Receipt;
 
 pub mod transaction;
 pub use transaction::{signed::SignedTransaction, Transaction};
->>>>>>> cfd066c0
 
 mod integer_list;
 pub use integer_list::{IntegerList, IntegerListError};
@@ -37,13 +32,11 @@
 pub mod request;
 pub use request::{Request, Requests};
 
-<<<<<<< HEAD
 pub mod signature;
 pub use signature::Signature;
-=======
+
 pub mod block;
 pub use block::{body::BlockBody, Block};
->>>>>>> cfd066c0
 
 mod withdrawal;
 pub use withdrawal::{Withdrawal, Withdrawals};
