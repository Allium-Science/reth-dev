--- conflicted
+++ resolved
@@ -92,24 +92,6 @@
     ClearTrieUpdatesForOtherChilds,
 }
 
-<<<<<<< HEAD
-impl MakeCanonicalAction {
-    fn as_str(&self) -> &'static str {
-        match self {
-            Self::CloneOldBlocks => "clone old blocks",
-            Self::FindCanonicalHeader => "find canonical header",
-            Self::SplitChain => "split chain",
-            Self::SplitChainForks => "split chain forks",
-            Self::MergeAllChains => "merge all chains",
-            Self::UpdateCanonicalIndex => "update canonical index",
-            Self::RetrieveStateTrieUpdates => "retrieve state trie updates",
-            Self::CommitCanonicalChainToDatabase => "commit canonical chain to database",
-            Self::RevertCanonicalChainFromDatabase => "revert canonical chain from database",
-            Self::InsertOldCanonicalChain => "insert old canonical chain",
-            Self::ClearTrieUpdatesForOtherChilds => {
-                "clear trie updates of other childs chains after fork choice update"
-            }
-=======
 /// Canonicalization metrics
 #[derive(Metrics)]
 #[metrics(scope = "blockchain_tree.make_canonical")]
@@ -165,7 +147,6 @@
             MakeCanonicalAction::ClearTrieUpdatesForOtherChilds => {
                 self.clear_trie_updates_for_other_childs.record(duration)
             }
->>>>>>> 105570de
         }
     }
 }