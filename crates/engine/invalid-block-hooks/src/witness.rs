use std::{collections::HashMap, fmt::Debug, fs::File, io::Write, path::PathBuf};

use alloy_primitives::{keccak256, B256, U256};
use alloy_rpc_types_debug::ExecutionWitness;
use eyre::OptionExt;
use pretty_assertions::Comparison;
use reth_chainspec::{EthChainSpec, EthereumHardforks};
use reth_engine_primitives::InvalidBlockHook;
use reth_evm::{system_calls::SystemCaller, ConfigureEvm};
use reth_primitives::{Header, Receipt, SealedBlockWithSenders, SealedHeader};
use reth_provider::{BlockExecOutput, ChainSpecProvider, StateProviderFactory};
use reth_revm::{
    database::StateProviderDatabase,
    db::states::bundle_state::BundleRetention,
    primitives::{BlockEnv, CfgEnvWithHandlerCfg, EnvWithHandlerCfg},
    state_change::post_block_balance_increments,
    DatabaseCommit, StateBuilder,
};
use reth_rpc_api::DebugApiClient;
use reth_tracing::tracing::warn;
use reth_trie::{updates::TrieUpdates, HashedPostState, HashedStorage};
use serde::Serialize;

/// Generates a witness for the given block and saves it to a file.
#[derive(Debug)]
pub struct InvalidBlockWitnessHook<P, EvmConfig> {
    /// The provider to read the historical state and do the EVM execution.
    provider: P,
    /// The EVM configuration to use for the execution.
    evm_config: EvmConfig,
    /// The directory to write the witness to. Additionally, diff files will be written to this
    /// directory in case of failed sanity checks.
    output_directory: PathBuf,
    /// The healthy node client to compare the witness against.
    healthy_node_client: Option<jsonrpsee::http_client::HttpClient>,
}

impl<P, EvmConfig> InvalidBlockWitnessHook<P, EvmConfig> {
    /// Creates a new witness hook.
    pub const fn new(
        provider: P,
        evm_config: EvmConfig,
        output_directory: PathBuf,
        healthy_node_client: Option<jsonrpsee::http_client::HttpClient>,
    ) -> Self {
        Self { provider, evm_config, output_directory, healthy_node_client }
    }
}

impl<P, EvmConfig> InvalidBlockWitnessHook<P, EvmConfig>
where
    P: StateProviderFactory
        + ChainSpecProvider<ChainSpec: EthChainSpec + EthereumHardforks>
        + Send
        + Sync
        + 'static,
    EvmConfig: ConfigureEvm<Header = Header>,
{
    fn on_invalid_block(
        &self,
        parent_header: &SealedHeader,
        block: &SealedBlockWithSenders,
        output: impl BlockExecOutput,
        trie_updates: Option<(&TrieUpdates, B256)>,
    ) -> eyre::Result<()> {
        // TODO(alexey): unify with `DebugApi::debug_execution_witness`

        // Setup database.
        let mut db = StateBuilder::new()
            .with_database(StateProviderDatabase::new(
                self.provider.state_by_block_hash(parent_header.hash())?,
            ))
            .with_bundle_update()
            .build();

        // Setup environment for the execution.
        let mut cfg = CfgEnvWithHandlerCfg::new(Default::default(), Default::default());
        let mut block_env = BlockEnv::default();
        self.evm_config.fill_cfg_and_block_env(&mut cfg, &mut block_env, block.header(), U256::MAX);

        // Setup EVM
        let mut evm = self.evm_config.evm_with_env(
            &mut db,
            EnvWithHandlerCfg::new_with_cfg_env(cfg, block_env, Default::default()),
        );

        let mut system_caller = SystemCaller::new(&self.evm_config, self.provider.chain_spec());

        // Apply pre-block system contract calls.
        system_caller.apply_pre_execution_changes(&block.clone().unseal(), &mut evm)?;

        // Re-execute all of the transactions in the block to load all touched accounts into
        // the cache DB.
        for tx in block.transactions() {
            self.evm_config.fill_tx_env(
                evm.tx_mut(),
                tx,
                tx.recover_signer().ok_or_eyre("failed to recover sender")?,
            );
            let result = evm.transact()?;
            evm.db_mut().commit(result.state);
        }

        drop(evm);

        // use U256::MAX here for difficulty, because fetching it is annoying
        // NOTE: This is not mut because we are not doing the DAO irregular state change here
        let balance_increments = post_block_balance_increments(
            self.provider.chain_spec().as_ref(),
            &block.block.clone().unseal(),
            U256::MAX,
        );

        // increment balances
        db.increment_balances(balance_increments)?;

        // Merge all state transitions
        db.merge_transitions(BundleRetention::Reverts);

        // Take the bundle state
        let mut bundle_state = db.take_bundle();

        // Initialize a map of preimages.
        let mut state_preimages = HashMap::default();

        // Grab all account proofs for the data accessed during block execution.
        //
        // Note: We grab *all* accounts in the cache here, as the `BundleState` prunes
        // referenced accounts + storage slots.
        let mut hashed_state = HashedPostState::from_bundle_state(&bundle_state.state);
        for (address, account) in db.cache.accounts {
            let hashed_address = keccak256(address);
            hashed_state
                .accounts
                .insert(hashed_address, account.account.as_ref().map(|a| a.info.clone().into()));

            let storage = hashed_state
                .storages
                .entry(hashed_address)
                .or_insert_with(|| HashedStorage::new(account.status.was_destroyed()));

            if let Some(account) = account.account {
                state_preimages.insert(hashed_address, alloy_rlp::encode(address).into());

                for (slot, value) in account.storage {
                    let slot = B256::from(slot);
                    let hashed_slot = keccak256(slot);
                    storage.storage.insert(hashed_slot, value);

                    state_preimages.insert(hashed_slot, alloy_rlp::encode(slot).into());
                }
            }
        }

        // Generate an execution witness for the aggregated state of accessed accounts.
        // Destruct the cache database to retrieve the state provider.
        let state_provider = db.database.into_inner();
        let state = state_provider.witness(Default::default(), hashed_state.clone())?;

        // Write the witness to the output directory.
        let response = ExecutionWitness {
            state: HashMap::from_iter(state),
            codes: Default::default(),
            keys: Some(state_preimages),
        };
        let re_executed_witness_path = self.save_file(
            format!("{}_{}.witness.re_executed.json", block.number, block.hash()),
            &response,
        )?;
        if let Some(healthy_node_client) = &self.healthy_node_client {
            // Compare the witness against the healthy node.
            let healthy_node_witness = futures::executor::block_on(async move {
                DebugApiClient::debug_execution_witness(
                    healthy_node_client,
                    block.number.into(),
                    true,
                )
                .await
            })?;

            let healthy_path = self.save_file(
                format!("{}_{}.witness.healthy.json", block.number, block.hash()),
                &healthy_node_witness,
            )?;

            // If the witnesses are different, write the diff to the output directory.
            if response != healthy_node_witness {
                let filename = format!("{}_{}.witness.diff", block.number, block.hash());
                let diff_path = self.save_diff(filename, &response, &healthy_node_witness)?;
                warn!(
                    target: "engine::invalid_block_hooks::witness",
                    diff_path = %diff_path.display(),
                    re_executed_path = %re_executed_witness_path.display(),
                    healthy_path = %healthy_path.display(),
                    "Witness mismatch against healthy node"
                );
            }
        }

        // The bundle state after re-execution should match the original one.
<<<<<<< HEAD
        if bundle_state != *output.state() {
=======
        //
        // NOTE: This should not be needed if `Reverts` had a comparison method that sorted first,
        // or otherwise did not care about order.
        //
        // See: https://github.com/bluealloy/revm/issues/1813
        let mut output = output.clone();
        for reverts in output.state.reverts.iter_mut() {
            reverts.sort_by(|left, right| left.0.cmp(&right.0));
        }

        // We also have to sort the `bundle_state` reverts
        for reverts in bundle_state.reverts.iter_mut() {
            reverts.sort_by(|left, right| left.0.cmp(&right.0));
        }

        if bundle_state != output.state {
>>>>>>> b29d81c8
            let original_path = self.save_file(
                format!("{}_{}.bundle_state.original.json", block.number, block.hash()),
                output.state(),
            )?;
            let re_executed_path = self.save_file(
                format!("{}_{}.bundle_state.re_executed.json", block.number, block.hash()),
                &bundle_state,
            )?;

            let filename = format!("{}_{}.bundle_state.diff", block.number, block.hash());
            let diff_path = self.save_diff(filename, &bundle_state, output.state())?;

            warn!(
                target: "engine::invalid_block_hooks::witness",
                diff_path = %diff_path.display(),
                original_path = %original_path.display(),
                re_executed_path = %re_executed_path.display(),
                "Bundle state mismatch after re-execution"
            );
        }

        // Calculate the state root and trie updates after re-execution. They should match
        // the original ones.
        let (re_executed_root, trie_output) =
            state_provider.state_root_with_updates(hashed_state)?;
        if let Some((original_updates, original_root)) = trie_updates {
            if re_executed_root != original_root {
                let filename = format!("{}_{}.state_root.diff", block.number, block.hash());
                let diff_path = self.save_diff(filename, &re_executed_root, &original_root)?;
                warn!(target: "engine::invalid_block_hooks::witness", ?original_root, ?re_executed_root, diff_path = %diff_path.display(), "State root mismatch after re-execution");
            }

            // If the re-executed state root does not match the _header_ state root, also log that.
            if re_executed_root != block.state_root {
                let filename = format!("{}_{}.header_state_root.diff", block.number, block.hash());
                let diff_path = self.save_diff(filename, &re_executed_root, &block.state_root)?;
                warn!(target: "engine::invalid_block_hooks::witness", header_state_root=?block.state_root, ?re_executed_root, diff_path = %diff_path.display(), "Re-executed state root does not match block state root");
            }

            if &trie_output != original_updates {
                // Trie updates are too big to diff, so we just save the original and re-executed
                let original_path = self.save_file(
                    format!("{}_{}.trie_updates.original.json", block.number, block.hash()),
                    original_updates,
                )?;
                let re_executed_path = self.save_file(
                    format!("{}_{}.trie_updates.re_executed.json", block.number, block.hash()),
                    &trie_output,
                )?;
                warn!(
                    target: "engine::invalid_block_hooks::witness",
                    original_path = %original_path.display(),
                    re_executed_path = %re_executed_path.display(),
                    "Trie updates mismatch after re-execution"
                );
            }
        }

        Ok(())
    }

    /// Saves the diff of two values into a file with the given name in the output directory.
    fn save_diff<T: PartialEq + Debug>(
        &self,
        filename: String,
        original: &T,
        new: &T,
    ) -> eyre::Result<PathBuf> {
        let path = self.output_directory.join(filename);
        let diff = Comparison::new(original, new);
        File::create(&path)?.write_all(diff.to_string().as_bytes())?;

        Ok(path)
    }

    fn save_file<T: Serialize>(&self, filename: String, value: &T) -> eyre::Result<PathBuf> {
        let path = self.output_directory.join(filename);
        File::create(&path)?.write_all(serde_json::to_string(value)?.as_bytes())?;

        Ok(path)
    }
}

impl<P, EvmConfig> InvalidBlockHook for InvalidBlockWitnessHook<P, EvmConfig>
where
    P: StateProviderFactory
        + ChainSpecProvider<ChainSpec: EthChainSpec + EthereumHardforks>
        + Send
        + Sync
        + 'static,
    EvmConfig: ConfigureEvm<Header = Header>,
{
    fn on_invalid_block(
        &self,
        parent_header: &SealedHeader,
        block: &SealedBlockWithSenders,
        output: impl BlockExecOutput,
        trie_updates: Option<(&TrieUpdates, B256)>,
    ) {
        if let Err(err) = self.on_invalid_block(parent_header, block, output, trie_updates) {
            warn!(target: "engine::invalid_block_hooks::witness", %err, "Failed to invoke hook");
        }
    }
}<|MERGE_RESOLUTION|>--- conflicted
+++ resolved
@@ -198,9 +198,6 @@
         }
 
         // The bundle state after re-execution should match the original one.
-<<<<<<< HEAD
-        if bundle_state != *output.state() {
-=======
         //
         // NOTE: This should not be needed if `Reverts` had a comparison method that sorted first,
         // or otherwise did not care about order.
@@ -216,8 +213,7 @@
             reverts.sort_by(|left, right| left.0.cmp(&right.0));
         }
 
-        if bundle_state != output.state {
->>>>>>> b29d81c8
+        if bundle_state != *output.state() {
             let original_path = self.save_file(
                 format!("{}_{}.bundle_state.original.json", block.number, block.hash()),
                 output.state(),
